--- conflicted
+++ resolved
@@ -7,11 +7,7 @@
 
 fn main() {
     let degree: usize = var("DEGREE")
-<<<<<<< HEAD
-        .unwrap_or_else(|_| "17".to_string())
-=======
         .unwrap_or_else(|_| "18".to_string())
->>>>>>> db95abe0
         .parse()
         .expect("Cannot parse DEGREE env var as usize");
 
