use super::util::{CachedRegion, CellManager, StoredExpression};
use crate::{
    evm_circuit::{
        param::{MAX_STEP_HEIGHT, STEP_WIDTH},
        step::{ExecutionState, Step},
        table::{LookupTable, Table},
        util::{
            constraint_builder::{BaseConstraintBuilder, ConstraintBuilder},
            rlc, CellType,
        },
        witness::{Block, Call, ExecStep, Transaction},
    },
    util::Expr,
};
use eth_types::Field;
use halo2_proofs::{
    arithmetic::FieldExt,
    circuit::{Layouter, Region},
    plonk::{Advice, Column, ConstraintSystem, Error, Expression, Selector, VirtualCells},
    poly::Rotation,
};
use std::{collections::HashMap, convert::TryInto, iter};
use strum::IntoEnumIterator;

mod add_sub;
mod begin_tx;
mod bitwise;
mod block_ctx;
mod byte;
mod call;
mod calldatacopy;
mod calldataload;
mod calldatasize;
mod caller;
mod callvalue;
mod chainid;
mod codecopy;
mod comparator;
mod copy_code_to_memory;
mod copy_to_log;
mod dup;
mod end_block;
mod end_tx;
mod error_oog_static_memory;
mod extcodehash;
mod gas;
mod gasprice;
mod is_zero;
mod jump;
mod jumpdest;
mod jumpi;
mod logs;
mod memory;
mod memory_copy;
mod msize;
mod mul_div_mod;
mod origin;
mod pc;
mod pop;
mod push;
mod selfbalance;
<<<<<<< HEAD
mod shl;
=======
mod shr;
>>>>>>> e99f95c7
mod signed_comparator;
mod signextend;
mod sload;
mod sstore;
mod stop;
mod swap;

use add_sub::AddSubGadget;
use begin_tx::BeginTxGadget;
use bitwise::BitwiseGadget;
use block_ctx::{BlockCtxU160Gadget, BlockCtxU256Gadget, BlockCtxU64Gadget};
use byte::ByteGadget;
use call::CallGadget;
use calldatacopy::CallDataCopyGadget;
use calldataload::CallDataLoadGadget;
use calldatasize::CallDataSizeGadget;
use caller::CallerGadget;
use callvalue::CallValueGadget;
use chainid::ChainIdGadget;
use codecopy::CodeCopyGadget;
use comparator::ComparatorGadget;
use copy_code_to_memory::CopyCodeToMemoryGadget;
use copy_to_log::CopyToLogGadget;
use dup::DupGadget;
use end_block::EndBlockGadget;
use end_tx::EndTxGadget;
use error_oog_static_memory::ErrorOOGStaticMemoryGadget;
use extcodehash::ExtcodehashGadget;
use gas::GasGadget;
use gasprice::GasPriceGadget;
use is_zero::IsZeroGadget;
use jump::JumpGadget;
use jumpdest::JumpdestGadget;
use jumpi::JumpiGadget;
use logs::LogGadget;
use memory::MemoryGadget;
use memory_copy::CopyToMemoryGadget;
use msize::MsizeGadget;
use mul_div_mod::MulDivModGadget;
use origin::OriginGadget;
use pc::PcGadget;
use pop::PopGadget;
use push::PushGadget;
use selfbalance::SelfbalanceGadget;
<<<<<<< HEAD
use shl::ShlGadget;
=======
use shr::ShrGadget;
>>>>>>> e99f95c7
use signed_comparator::SignedComparatorGadget;
use signextend::SignextendGadget;
use sload::SloadGadget;
use sstore::SstoreGadget;
use stop::StopGadget;
use swap::SwapGadget;

pub(crate) trait ExecutionGadget<F: FieldExt> {
    const NAME: &'static str;

    const EXECUTION_STATE: ExecutionState;

    fn configure(cb: &mut ConstraintBuilder<F>) -> Self;

    fn assign_exec_step(
        &self,
        region: &mut CachedRegion<'_, '_, F>,
        offset: usize,
        block: &Block<F>,
        transaction: &Transaction,
        call: &Call,
        step: &ExecStep,
    ) -> Result<(), Error>;
}

#[derive(Clone, Debug)]
pub(crate) struct ExecutionConfig<F> {
    q_usable: Selector,
    q_step: Column<Advice>,
    num_rows_until_next_step: Column<Advice>,
    num_rows_inv: Column<Advice>,
    q_step_first: Selector,
    q_step_last: Selector,
    advices: [Column<Advice>; STEP_WIDTH],
    step: Step<F>,
    // internal state gadgets
    height_map: HashMap<ExecutionState, usize>,
    stored_expressions_map: HashMap<ExecutionState, Vec<StoredExpression<F>>>,
    begin_tx_gadget: BeginTxGadget<F>,
    copy_to_memory_gadget: CopyToMemoryGadget<F>,
    end_block_gadget: EndBlockGadget<F>,
    end_tx_gadget: EndTxGadget<F>,
    // opcode gadgets
    add_sub_gadget: AddSubGadget<F>,
    bitwise_gadget: BitwiseGadget<F>,
    byte_gadget: ByteGadget<F>,
    call_gadget: CallGadget<F>,
    call_value_gadget: CallValueGadget<F>,
    calldatacopy_gadget: CallDataCopyGadget<F>,
    calldataload_gadget: CallDataLoadGadget<F>,
    calldatasize_gadget: CallDataSizeGadget<F>,
    caller_gadget: CallerGadget<F>,
    chainid_gadget: ChainIdGadget<F>,
    codecopy_gadget: CodeCopyGadget<F>,
    comparator_gadget: ComparatorGadget<F>,
    copy_code_to_memory_gadget: CopyCodeToMemoryGadget<F>,
    copy_to_log_gadget: CopyToLogGadget<F>,
    dup_gadget: DupGadget<F>,
    extcodehash_gadget: ExtcodehashGadget<F>,
    gas_gadget: GasGadget<F>,
    gasprice_gadget: GasPriceGadget<F>,
    iszero_gadget: IsZeroGadget<F>,
    jump_gadget: JumpGadget<F>,
    jumpdest_gadget: JumpdestGadget<F>,
    jumpi_gadget: JumpiGadget<F>,
    log_gadget: LogGadget<F>,
    memory_gadget: MemoryGadget<F>,
    msize_gadget: MsizeGadget<F>,
    mul_div_mod_gadget: MulDivModGadget<F>,
    origin_gadget: OriginGadget<F>,
    pc_gadget: PcGadget<F>,
    pop_gadget: PopGadget<F>,
    push_gadget: PushGadget<F>,
    selfbalance_gadget: SelfbalanceGadget<F>,
<<<<<<< HEAD
    shl_gadget: ShlGadget<F>,
=======
    shr_gadget: ShrGadget<F>,
>>>>>>> e99f95c7
    signed_comparator_gadget: SignedComparatorGadget<F>,
    signextend_gadget: SignextendGadget<F>,
    sload_gadget: SloadGadget<F>,
    sstore_gadget: SstoreGadget<F>,
    stop_gadget: StopGadget<F>,
    swap_gadget: SwapGadget<F>,
    block_ctx_u64_gadget: BlockCtxU64Gadget<F>,
    block_ctx_u160_gadget: BlockCtxU160Gadget<F>,
    block_ctx_u256_gadget: BlockCtxU256Gadget<F>,
    // error gadgets
    error_oog_static_memory_gadget: ErrorOOGStaticMemoryGadget<F>,
}

impl<F: Field> ExecutionConfig<F> {
    #[allow(clippy::too_many_arguments)]
    pub(crate) fn configure(
        meta: &mut ConstraintSystem<F>,
        power_of_randomness: [Expression<F>; 31],
        fixed_table: &dyn LookupTable<F>,
        byte_table: &dyn LookupTable<F>,
        tx_table: &dyn LookupTable<F>,
        rw_table: &dyn LookupTable<F>,
        bytecode_table: &dyn LookupTable<F>,
        block_table: &dyn LookupTable<F>,
    ) -> Self {
        let q_usable = meta.complex_selector();
        let q_step = meta.advice_column();
        let num_rows_until_next_step = meta.advice_column();
        let num_rows_inv = meta.advice_column();
        let q_step_first = meta.complex_selector();
        let q_step_last = meta.complex_selector();
        let advices = [(); STEP_WIDTH].map(|_| meta.advice_column());

        let step_curr = Step::new(meta, advices, 0);
        let mut height_map = HashMap::new();

        meta.create_gate("Constrain execution state", |meta| {
            let q_usable = meta.query_selector(q_usable);
            let q_step = meta.query_advice(q_step, Rotation::cur());
            let q_step_first = meta.query_selector(q_step_first);
            let q_step_last = meta.query_selector(q_step_last);

            // Only one of execution_state should be enabled
            let sum_to_one = (
                "Only one of execution_state should be enabled",
                step_curr
                    .state
                    .execution_state
                    .iter()
                    .fold(1u64.expr(), |acc, cell| acc - cell.expr()),
            );

            // Cells representation for execution_state should be bool.
            let bool_checks = step_curr.state.execution_state.iter().map(|cell| {
                (
                    "Representation for execution_state should be bool",
                    cell.expr() * (1u64.expr() - cell.expr()),
                )
            });

            let _first_step_check = {
                let begin_tx_selector =
                    step_curr.execution_state_selector([ExecutionState::BeginTx]);
                iter::once((
                    "First step should be BeginTx",
                    q_step_first * (1.expr() - begin_tx_selector),
                ))
            };

            let _last_step_check = {
                let end_block_selector =
                    step_curr.execution_state_selector([ExecutionState::EndBlock]);
                iter::once((
                    "Last step should be EndBlock",
                    q_step_last * (1.expr() - end_block_selector),
                ))
            };

            iter::once(sum_to_one)
                .chain(bool_checks)
                .map(move |(name, poly)| (name, q_usable.clone() * q_step.clone() * poly))
            // TODO: Enable these after test of CALLDATACOPY is complete.
            // .chain(first_step_check)
            // .chain(last_step_check)
        });

        meta.create_gate("q_step", |meta| {
            let q_usable = meta.query_selector(q_usable);
            let q_step_first = meta.query_selector(q_step_first);
            let q_step = meta.query_advice(q_step, Rotation::cur());
            let num_rows_left_cur = meta.query_advice(num_rows_until_next_step, Rotation::cur());
            let num_rows_left_next = meta.query_advice(num_rows_until_next_step, Rotation::next());
            let num_rows_left_inverse = meta.query_advice(num_rows_inv, Rotation::cur());

            let mut cb = BaseConstraintBuilder::default();
            // q_step needs to be enabled on the first row
            cb.condition(q_step_first, |cb| {
                cb.require_equal("q_step == 1", q_step.clone(), 1.expr());
            });
            // Except when step is enabled, the step counter needs to decrease by 1
            cb.condition(1.expr() - q_step.clone(), |cb| {
                cb.require_equal(
                    "num_rows_left_cur := num_rows_left_next + 1",
                    num_rows_left_cur.clone(),
                    num_rows_left_next + 1.expr(),
                );
            });
            // Enforce that q_step := num_rows_until_next_step == 0
            let is_zero = 1.expr() - (num_rows_left_cur.clone() * num_rows_left_inverse.clone());
            cb.require_zero(
                "num_rows_left_cur * is_zero == 0",
                num_rows_left_cur * is_zero.clone(),
            );
            cb.require_zero(
                "num_rows_left_inverse * is_zero == 0",
                num_rows_left_inverse * is_zero.clone(),
            );
            cb.require_equal("q_step == is_zero", q_step, is_zero);
            // On each usable row
            cb.gate(q_usable)
        });

        let mut stored_expressions_map = HashMap::new();
        let step_next = Step::new(meta, advices, MAX_STEP_HEIGHT);
        macro_rules! configure_gadget {
            () => {
                Self::configure_gadget(
                    meta,
                    advices,
                    q_usable,
                    q_step,
                    num_rows_until_next_step,
                    q_step_first,
                    q_step_last,
                    &power_of_randomness,
                    &step_curr,
                    &step_next,
                    &mut height_map,
                    &mut stored_expressions_map,
                )
            };
        }

        let cell_manager = step_curr.cell_manager.clone();
        let config = Self {
            q_usable,
            q_step,
            num_rows_until_next_step,
            num_rows_inv,
            q_step_first,
            q_step_last,
            advices,
            // internal states
            begin_tx_gadget: configure_gadget!(),
            copy_code_to_memory_gadget: configure_gadget!(),
            copy_to_memory_gadget: configure_gadget!(),
            copy_to_log_gadget: configure_gadget!(),
            end_block_gadget: configure_gadget!(),
            end_tx_gadget: configure_gadget!(),
            // opcode gadgets
            add_sub_gadget: configure_gadget!(),
            bitwise_gadget: configure_gadget!(),
            byte_gadget: configure_gadget!(),
            call_gadget: configure_gadget!(),
            call_value_gadget: configure_gadget!(),
            calldatacopy_gadget: configure_gadget!(),
            calldataload_gadget: configure_gadget!(),
            calldatasize_gadget: configure_gadget!(),
            caller_gadget: configure_gadget!(),
            chainid_gadget: configure_gadget!(),
            codecopy_gadget: configure_gadget!(),
            comparator_gadget: configure_gadget!(),
            dup_gadget: configure_gadget!(),
            extcodehash_gadget: configure_gadget!(),
            gas_gadget: configure_gadget!(),
            gasprice_gadget: configure_gadget!(),
            iszero_gadget: configure_gadget!(),
            jump_gadget: configure_gadget!(),
            jumpdest_gadget: configure_gadget!(),
            jumpi_gadget: configure_gadget!(),
            log_gadget: configure_gadget!(),
            memory_gadget: configure_gadget!(),
            msize_gadget: configure_gadget!(),
            mul_div_mod_gadget: configure_gadget!(),
            origin_gadget: configure_gadget!(),
            pc_gadget: configure_gadget!(),
            pop_gadget: configure_gadget!(),
            push_gadget: configure_gadget!(),
            selfbalance_gadget: configure_gadget!(),
<<<<<<< HEAD
            shl_gadget: configure_gadget!(),
=======
            shr_gadget: configure_gadget!(),
>>>>>>> e99f95c7
            signed_comparator_gadget: configure_gadget!(),
            signextend_gadget: configure_gadget!(),
            sload_gadget: configure_gadget!(),
            sstore_gadget: configure_gadget!(),
            stop_gadget: configure_gadget!(),
            swap_gadget: configure_gadget!(),
            block_ctx_u64_gadget: configure_gadget!(),
            block_ctx_u160_gadget: configure_gadget!(),
            block_ctx_u256_gadget: configure_gadget!(),
            // error gadgets
            error_oog_static_memory_gadget: configure_gadget!(),

            // step and presets
            step: step_curr,
            height_map,
            stored_expressions_map,
        };

        Self::configure_lookup(
            meta,
            fixed_table,
            byte_table,
            tx_table,
            rw_table,
            bytecode_table,
            block_table,
            &power_of_randomness,
            &cell_manager,
        );

        config
    }

    pub fn get_step_height(&self, execution_state: ExecutionState) -> usize {
        *self
            .height_map
            .get(&execution_state)
            .unwrap_or_else(|| panic!("Execution state unknown: {:?}", execution_state))
    }

    #[allow(clippy::too_many_arguments)]
    fn configure_gadget<G: ExecutionGadget<F>>(
        meta: &mut ConstraintSystem<F>,
        advices: [Column<Advice>; STEP_WIDTH],
        q_usable: Selector,
        q_step: Column<Advice>,
        num_rows_until_next_step: Column<Advice>,
        q_step_first: Selector,
        q_step_last: Selector,
        power_of_randomness: &[Expression<F>; 31],
        step_curr: &Step<F>,
        step_next: &Step<F>,
        height_map: &mut HashMap<ExecutionState, usize>,
        stored_expressions_map: &mut HashMap<ExecutionState, Vec<StoredExpression<F>>>,
    ) -> G {
        // Configure the gadget with the max height first so we can find out the actual
        // height
        let height = {
            let mut cb = ConstraintBuilder::new(
                step_curr.clone(),
                step_next.clone(),
                power_of_randomness,
                G::EXECUTION_STATE,
            );
            G::configure(&mut cb);
            let (_, _, _, height) = cb.build();
            height
        };

        // Now actually configure the gadget with the correct minimal height
        let step_next = &Step::new(meta, advices, height);
        let mut cb = ConstraintBuilder::new(
            step_curr.clone(),
            step_next.clone(),
            power_of_randomness,
            G::EXECUTION_STATE,
        );

        let gadget = G::configure(&mut cb);

        // Enforce the step height for this opcode
        let mut num_rows_until_next_step_next = 0.expr();
        meta.create_gate("query num rows", |meta| {
            num_rows_until_next_step_next =
                meta.query_advice(num_rows_until_next_step, Rotation::next());
            vec![0.expr()]
        });
        cb.require_equal(
            "num_rows_until_next_step_next := height - 1",
            num_rows_until_next_step_next,
            (height - 1).expr(),
        );

        let (constraints, constraints_first_step, stored_expressions, _) = cb.build();
        debug_assert!(
            !height_map.contains_key(&G::EXECUTION_STATE),
            "execution state already configured"
        );
        height_map.insert(G::EXECUTION_STATE, height);
        debug_assert!(
            !stored_expressions_map.contains_key(&G::EXECUTION_STATE),
            "execution state already configured"
        );
        stored_expressions_map.insert(G::EXECUTION_STATE, stored_expressions);

        // Enforce the logic for this opcode
        let q_steps: &dyn Fn(&mut VirtualCells<F>) -> Expression<F> =
            &|meta| meta.query_advice(q_step, Rotation::cur());
        let q_steps_first: &dyn Fn(&mut VirtualCells<F>) -> Expression<F> =
            &|meta| meta.query_selector(q_step_first);
        for (selector, constraints) in [
            (q_steps, constraints),
            (q_steps_first, constraints_first_step),
        ] {
            if !constraints.is_empty() {
                meta.create_gate(G::NAME, |meta| {
                    let q_usable = meta.query_selector(q_usable);
                    let selector = selector(meta);
                    constraints.into_iter().map(move |(name, constraint)| {
                        (name, q_usable.clone() * selector.clone() * constraint)
                    })
                });
            }
        }

        // Enforce the state transitions for this opcode
        meta.create_gate("Constrain state machine transitions", |meta| {
            let q_usable = meta.query_selector(q_usable);
            let q_step = meta.query_advice(q_step, Rotation::cur());
            let q_step_last = meta.query_selector(q_step_last);

            // ExecutionState transition should be correct.
            iter::empty()
                .chain(
                    IntoIterator::into_iter([
                        (
                            "EndTx can only transit to BeginTx or EndBlock",
                            ExecutionState::EndTx,
                            vec![ExecutionState::BeginTx, ExecutionState::EndBlock],
                        ),
                        (
                            "EndBlock can only transit to EndBlock",
                            ExecutionState::EndBlock,
                            vec![ExecutionState::EndBlock],
                        ),
                    ])
                    .filter(move |(_, from, _)| *from == G::EXECUTION_STATE)
                    .map(|(_, _, to)| {
                        1.expr() - step_next.execution_state_selector(to)
                    }),
                )
                .chain(
                    IntoIterator::into_iter([
                        (
                            "Only EndTx can transit to BeginTx",
                            ExecutionState::BeginTx,
                            vec![ExecutionState::EndTx],
                        ),
                        (
                            "Only ExecutionState which halts or BeginTx can transit to EndTx",
                            ExecutionState::EndTx,
                            ExecutionState::iter()
                                .filter(ExecutionState::halts)
                                .chain(iter::once(ExecutionState::BeginTx))
                                .collect(),
                        ),
                        (
                            "Only EndTx or EndBlock can transit to EndBlock",
                            ExecutionState::EndBlock,
                            vec![ExecutionState::EndTx, ExecutionState::EndBlock],
                        ),
                        (
                            "Only ExecutionState which copies memory to memory can transit to CopyToMemory",
                            ExecutionState::CopyToMemory,
                            vec![ExecutionState::CopyToMemory, ExecutionState::CALLDATACOPY],
                        ),
                    ])
                    .filter(move |(_, _, from)| !from.contains(&G::EXECUTION_STATE))
                    .map(|(_, to, _)| {
                        step_next.execution_state_selector([to])
                    }),
                )
                // Accumulate all state transition checks.
                // This can be done because all summed values are enforced to be boolean.
                .reduce(|accum, poly| accum + poly)
                .map(move |poly| {
                        q_usable.clone()
                            * q_step.clone()
                            * (1.expr() - q_step_last.clone())
                            * step_curr.execution_state_selector([G::EXECUTION_STATE])
                            * poly
                })
        });

        gadget
    }

    #[allow(clippy::too_many_arguments)]
    fn configure_lookup(
        meta: &mut ConstraintSystem<F>,
        fixed_table: &dyn LookupTable<F>,
        byte_table: &dyn LookupTable<F>,
        tx_table: &dyn LookupTable<F>,
        rw_table: &dyn LookupTable<F>,
        bytecode_table: &dyn LookupTable<F>,
        block_table: &dyn LookupTable<F>,
        power_of_randomness: &[Expression<F>; 31],
        cell_manager: &CellManager<F>,
    ) {
        for column in cell_manager.columns().iter() {
            if let CellType::Lookup(table) = column.cell_type {
                let name = format!("{:?}", table);
                meta.lookup_any(Box::leak(name.into_boxed_str()), |meta| {
                    let table_expressions = match table {
                        Table::Fixed => fixed_table,
                        Table::Tx => tx_table,
                        Table::Rw => rw_table,
                        Table::Bytecode => bytecode_table,
                        Table::Block => block_table,
                        Table::Byte => byte_table,
                    }
                    .table_exprs(meta);
                    vec![(
                        column.expr(),
                        rlc::expr(&table_expressions, power_of_randomness),
                    )]
                });
            }
        }
    }

    /// Assign block
    /// When exact is enabled, assign exact steps in block without padding for
    /// unit test purpose
    pub fn assign_block(
        &self,
        layouter: &mut impl Layouter<F>,
        block: &Block<F>,
        _exact: bool,
    ) -> Result<(), Error> {
        let power_of_randomness = (1..32)
            .map(|exp| block.randomness.pow(&[exp, 0, 0, 0]))
            .collect::<Vec<F>>()
            .try_into()
            .unwrap();

        layouter.assign_region(
            || "Execution step",
            |mut region| {
                let mut offset = 0;

                self.q_step_first.enable(&mut region, offset)?;

                // Collect all steps
                let mut steps = block
                    .txs
                    .iter()
                    .flat_map(|tx| tx.steps.iter().map(move |step| (tx, step)))
                    .peekable();

                let mut last_height = 0;
                while let Some((transaction, step)) = steps.next() {
                    let call = &transaction.calls[step.call_index];
                    let height = self.get_step_height(step.execution_state);

                    // Assign the step witness
                    self.assign_exec_step(
                        &mut region,
                        offset,
                        block,
                        transaction,
                        call,
                        step,
                        height,
                        steps.peek(),
                        power_of_randomness,
                    )?;

                    // q_step logic
                    for idx in 0..height {
                        let offset = offset + idx;
                        self.q_usable.enable(&mut region, offset)?;
                        region.assign_advice(
                            || "step selector",
                            self.q_step,
                            offset,
                            || Ok(if idx == 0 { F::one() } else { F::zero() }),
                        )?;
                        let value = if idx == 0 {
                            F::zero()
                        } else {
                            F::from((height - idx) as u64)
                        };
                        region.assign_advice(
                            || "step height",
                            self.num_rows_until_next_step,
                            offset,
                            || Ok(value),
                        )?;
                        region.assign_advice(
                            || "step height inv",
                            self.num_rows_inv,
                            offset,
                            || Ok(value.invert().unwrap_or(F::zero())),
                        )?;
                    }

                    offset += height;
                    last_height = height;
                }
                // These are still referenced (but not used) in next rows
                region.assign_advice(
                    || "step height",
                    self.num_rows_until_next_step,
                    offset,
                    || Ok(F::zero()),
                )?;
                region.assign_advice(
                    || "step height inv",
                    self.q_step,
                    offset,
                    || Ok(F::zero()),
                )?;

                // If not exact:
                // TODO: Pad leftover region to the desired capacity
                // TODO: Enable q_step_last
                self.q_step_last.enable(&mut region, offset - last_height)?;

                Ok(())
            },
        )
    }

    #[allow(clippy::too_many_arguments)]
    fn assign_exec_step(
        &self,
        region: &mut Region<'_, F>,
        offset: usize,
        block: &Block<F>,
        transaction: &Transaction,
        call: &Call,
        step: &ExecStep,
        height: usize,
        next: Option<&(&Transaction, &ExecStep)>,
        power_of_randomness: [F; 31],
    ) -> Result<(), Error> {
        // Make the region large enough for the current step and the next step.
        // The next step's next step may also be accessed, so make the region large
        // enough for 3 steps.
        let region = &mut CachedRegion::<'_, '_, F>::new(
            region,
            power_of_randomness,
            STEP_WIDTH,
            MAX_STEP_HEIGHT * 3,
            self.advices[0].index(),
            offset,
        );

        // Also set the witness of the next step.
        // These may be used in stored expressions and
        // so their witness values need to be known to be able
        // to correctly calculate the intermediate value.
        if let Some((transaction_next, step_next)) = next {
            self.assign_exec_step_int(
                region,
                offset + height,
                block,
                transaction_next,
                call,
                step_next,
            )?;
        }

        self.assign_exec_step_int(region, offset, block, transaction, call, step)
    }

    fn assign_exec_step_int(
        &self,
        region: &mut CachedRegion<'_, '_, F>,
        offset: usize,
        block: &Block<F>,
        transaction: &Transaction,
        call: &Call,
        step: &ExecStep,
    ) -> Result<(), Error> {
        log::trace!("assign_exec_step offset:{} step:{:?}", offset, step);
        self.step
            .assign_exec_step(region, offset, block, transaction, call, step)?;

        macro_rules! assign_exec_step {
            ($gadget:expr) => {
                $gadget.assign_exec_step(region, offset, block, transaction, call, step)?
            };
        }

        match step.execution_state {
            // internal states
            ExecutionState::BeginTx => assign_exec_step!(self.begin_tx_gadget),
            ExecutionState::CopyCodeToMemory => assign_exec_step!(self.copy_code_to_memory_gadget),
            ExecutionState::CopyToLog => assign_exec_step!(self.copy_to_log_gadget),
            ExecutionState::CopyToMemory => assign_exec_step!(self.copy_to_memory_gadget),
            ExecutionState::EndTx => assign_exec_step!(self.end_tx_gadget),
            ExecutionState::EndBlock => assign_exec_step!(self.end_block_gadget),
            // opcode
            ExecutionState::ADD_SUB => assign_exec_step!(self.add_sub_gadget),
            ExecutionState::BITWISE => assign_exec_step!(self.bitwise_gadget),
            ExecutionState::BYTE => assign_exec_step!(self.byte_gadget),
            ExecutionState::CALL => assign_exec_step!(self.call_gadget),
            ExecutionState::CALLDATACOPY => assign_exec_step!(self.calldatacopy_gadget),
            ExecutionState::CALLDATALOAD => assign_exec_step!(self.calldataload_gadget),
            ExecutionState::CALLDATASIZE => assign_exec_step!(self.calldatasize_gadget),
            ExecutionState::CALLER => assign_exec_step!(self.caller_gadget),
            ExecutionState::CALLVALUE => assign_exec_step!(self.call_value_gadget),
            ExecutionState::CHAINID => assign_exec_step!(self.chainid_gadget),
            ExecutionState::CODECOPY => assign_exec_step!(self.codecopy_gadget),
            ExecutionState::CMP => assign_exec_step!(self.comparator_gadget),
            ExecutionState::DUP => assign_exec_step!(self.dup_gadget),
            ExecutionState::EXTCODEHASH => assign_exec_step!(self.extcodehash_gadget),
            ExecutionState::GAS => assign_exec_step!(self.gas_gadget),
            ExecutionState::GASPRICE => assign_exec_step!(self.gasprice_gadget),
            ExecutionState::ISZERO => assign_exec_step!(self.iszero_gadget),
            ExecutionState::JUMP => assign_exec_step!(self.jump_gadget),
            ExecutionState::JUMPDEST => assign_exec_step!(self.jumpdest_gadget),
            ExecutionState::JUMPI => assign_exec_step!(self.jumpi_gadget),
            ExecutionState::LOG => assign_exec_step!(self.log_gadget),
            ExecutionState::MEMORY => assign_exec_step!(self.memory_gadget),
            ExecutionState::MSIZE => assign_exec_step!(self.msize_gadget),
            ExecutionState::MUL_DIV_MOD => assign_exec_step!(self.mul_div_mod_gadget),
            ExecutionState::ORIGIN => assign_exec_step!(self.origin_gadget),
            ExecutionState::PC => assign_exec_step!(self.pc_gadget),
            ExecutionState::POP => assign_exec_step!(self.pop_gadget),
            ExecutionState::PUSH => assign_exec_step!(self.push_gadget),
            ExecutionState::SCMP => assign_exec_step!(self.signed_comparator_gadget),
            ExecutionState::BLOCKCTXU64 => assign_exec_step!(self.block_ctx_u64_gadget),
            ExecutionState::BLOCKCTXU160 => assign_exec_step!(self.block_ctx_u160_gadget),
            ExecutionState::BLOCKCTXU256 => assign_exec_step!(self.block_ctx_u256_gadget),
            ExecutionState::SELFBALANCE => assign_exec_step!(self.selfbalance_gadget),
<<<<<<< HEAD
            ExecutionState::SHL => assign_exec_step!(self.shl_gadget),
=======
            ExecutionState::SHR => assign_exec_step!(self.shr_gadget),
>>>>>>> e99f95c7
            ExecutionState::SIGNEXTEND => assign_exec_step!(self.signextend_gadget),
            ExecutionState::SLOAD => assign_exec_step!(self.sload_gadget),
            ExecutionState::SSTORE => assign_exec_step!(self.sstore_gadget),
            ExecutionState::STOP => assign_exec_step!(self.stop_gadget),
            ExecutionState::SWAP => assign_exec_step!(self.swap_gadget),
            // errors
            ExecutionState::ErrorOutOfGasStaticMemoryExpansion => {
                assign_exec_step!(self.error_oog_static_memory_gadget)
            }
            _ => unimplemented!(),
        }

        // Fill in the witness values for stored expressions
        for stored_expression in self
            .stored_expressions_map
            .get(&step.execution_state)
            .unwrap_or_else(|| panic!("Execution state unknown: {:?}", step.execution_state))
        {
            stored_expression.assign(region, offset)?;
        }

        Ok(())
    }
}<|MERGE_RESOLUTION|>--- conflicted
+++ resolved
@@ -59,11 +59,8 @@
 mod pop;
 mod push;
 mod selfbalance;
-<<<<<<< HEAD
 mod shl;
-=======
 mod shr;
->>>>>>> e99f95c7
 mod signed_comparator;
 mod signextend;
 mod sload;
@@ -108,11 +105,8 @@
 use pop::PopGadget;
 use push::PushGadget;
 use selfbalance::SelfbalanceGadget;
-<<<<<<< HEAD
 use shl::ShlGadget;
-=======
 use shr::ShrGadget;
->>>>>>> e99f95c7
 use signed_comparator::SignedComparatorGadget;
 use signextend::SignextendGadget;
 use sload::SloadGadget;
@@ -187,11 +181,8 @@
     pop_gadget: PopGadget<F>,
     push_gadget: PushGadget<F>,
     selfbalance_gadget: SelfbalanceGadget<F>,
-<<<<<<< HEAD
     shl_gadget: ShlGadget<F>,
-=======
     shr_gadget: ShrGadget<F>,
->>>>>>> e99f95c7
     signed_comparator_gadget: SignedComparatorGadget<F>,
     signextend_gadget: SignextendGadget<F>,
     sload_gadget: SloadGadget<F>,
@@ -381,11 +372,8 @@
             pop_gadget: configure_gadget!(),
             push_gadget: configure_gadget!(),
             selfbalance_gadget: configure_gadget!(),
-<<<<<<< HEAD
             shl_gadget: configure_gadget!(),
-=======
             shr_gadget: configure_gadget!(),
->>>>>>> e99f95c7
             signed_comparator_gadget: configure_gadget!(),
             signextend_gadget: configure_gadget!(),
             sload_gadget: configure_gadget!(),
@@ -824,11 +812,8 @@
             ExecutionState::BLOCKCTXU160 => assign_exec_step!(self.block_ctx_u160_gadget),
             ExecutionState::BLOCKCTXU256 => assign_exec_step!(self.block_ctx_u256_gadget),
             ExecutionState::SELFBALANCE => assign_exec_step!(self.selfbalance_gadget),
-<<<<<<< HEAD
             ExecutionState::SHL => assign_exec_step!(self.shl_gadget),
-=======
             ExecutionState::SHR => assign_exec_step!(self.shr_gadget),
->>>>>>> e99f95c7
             ExecutionState::SIGNEXTEND => assign_exec_step!(self.signextend_gadget),
             ExecutionState::SLOAD => assign_exec_step!(self.sload_gadget),
             ExecutionState::SSTORE => assign_exec_step!(self.sstore_gadget),
