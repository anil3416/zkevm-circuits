--- conflicted
+++ resolved
@@ -1073,6 +1073,7 @@
                     return ExecutionState::SWAP;
                 }
                 match op {
+                    OpcodeId::ISZERO => ExecutionState::ISZERO,
                     OpcodeId::ADD => ExecutionState::ADD,
                     OpcodeId::MUL => ExecutionState::MUL,
                     OpcodeId::SUB => ExecutionState::ADD,
@@ -1106,11 +1107,7 @@
                     OpcodeId::SLOAD => ExecutionState::SLOAD,
                     OpcodeId::SSTORE => ExecutionState::SSTORE,
                     OpcodeId::CALLDATACOPY => ExecutionState::CALLDATACOPY,
-<<<<<<< HEAD
                     OpcodeId::CALLDATALOAD => ExecutionState::CALLDATALOAD,
-=======
-                    OpcodeId::ISZERO => ExecutionState::ISZERO,
->>>>>>> b9531499
                     _ => unimplemented!("unimplemented opcode {:?}", op),
                 }
             }
