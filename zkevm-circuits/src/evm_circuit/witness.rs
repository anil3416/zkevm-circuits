#![allow(missing_docs)]
use crate::evm_circuit::{
    param::{N_BYTES_WORD, STACK_CAPACITY},
    step::ExecutionState,
    table::{
        AccountFieldTag, BlockContextFieldTag, CallContextFieldTag, RwTableTag, TxContextFieldTag,
    },
    util::RandomLinearCombination,
};
use bus_mapping::circuit_input_builder::{self, ExecError, OogError, StepAuxiliaryData};
use bus_mapping::operation::{self, AccountField, CallContextField};
use eth_types::evm_types::OpcodeId;
use eth_types::{Address, Field, ToLittleEndian, ToScalar, ToWord, Word};
use halo2_proofs::arithmetic::{BaseExt, FieldExt};
use pairing::bn256::Fr as Fp;
use sha3::{Digest, Keccak256};
use std::{collections::HashMap, convert::TryInto, iter};

#[derive(Debug, Default, Clone)]
pub struct Block<F> {
    /// The randomness for random linear combination
    pub randomness: F,
    /// Transactions in the block
    pub txs: Vec<Transaction>,
    /// Read write events in the RwTable
    pub rws: RwMap,
    /// Bytecode used in the block
    pub bytecodes: Vec<Bytecode>,
    /// The block context
    pub context: BlockContext,
}

#[derive(Debug, Default, Clone)]
pub struct BlockContext {
    /// The address of the miner for the block
    pub coinbase: Address,
    /// The gas limit of the block
    pub gas_limit: u64,
    /// The number of the block
    pub number: Word,
    /// The timestamp of the block
    pub timestamp: Word,
    /// The difficulty of the blcok
    pub difficulty: Word,
    /// The base fee, the minimum amount of gas fee for a transaction
    pub base_fee: Word,
    /// The hash of previous blocks
    pub history_hashes: Vec<Word>,
}

impl BlockContext {
    pub fn table_assignments<F: Field>(&self, randomness: F) -> Vec<[F; 3]> {
        [
            vec![
                [
                    F::from(BlockContextFieldTag::Coinbase as u64),
                    F::zero(),
                    self.coinbase.to_scalar().unwrap(),
                ],
                [
                    F::from(BlockContextFieldTag::GasLimit as u64),
                    F::zero(),
                    F::from(self.gas_limit),
                ],
                [
                    F::from(BlockContextFieldTag::Number as u64),
                    F::zero(),
                    self.number.to_scalar().unwrap(),
                ],
                [
                    F::from(BlockContextFieldTag::Timestamp as u64),
                    F::zero(),
                    self.timestamp.to_scalar().unwrap(),
                ],
                [
                    F::from(BlockContextFieldTag::Difficulty as u64),
                    F::zero(),
                    RandomLinearCombination::random_linear_combine(
                        self.difficulty.to_le_bytes(),
                        randomness,
                    ),
                ],
                [
                    F::from(BlockContextFieldTag::BaseFee as u64),
                    F::zero(),
                    RandomLinearCombination::random_linear_combine(
                        self.base_fee.to_le_bytes(),
                        randomness,
                    ),
                ],
            ],
            self.history_hashes
                .iter()
                .enumerate()
                .map(|(idx, hash)| {
                    [
                        F::from(BlockContextFieldTag::BlockHash as u64),
                        (self.number - idx - 1).to_scalar().unwrap(),
                        RandomLinearCombination::random_linear_combine(
                            hash.to_le_bytes(),
                            randomness,
                        ),
                    ]
                })
                .collect(),
        ]
        .concat()
    }
}

#[derive(Debug, Default, Clone)]
pub struct Transaction {
    /// The transaction identifier in the block
    pub id: usize,
    /// The sender account nonce of the transaction
    pub nonce: u64,
    /// The gas limit of the transaction
    pub gas: u64,
    /// The gas price
    pub gas_price: Word,
    /// The caller address
    pub caller_address: Address,
    /// The callee address
    pub callee_address: Address,
    /// Whether it's a create transaction
    pub is_create: bool,
    /// The ether amount of the transaction
    pub value: Word,
    /// The call data
    pub call_data: Vec<u8>,
    /// The call data length
    pub call_data_length: usize,
    /// The gas cost for transaction call data
    pub call_data_gas_cost: u64,
    /// The calls made in the transaction
    pub calls: Vec<Call>,
    /// The steps executioned in the transaction
    pub steps: Vec<ExecStep>,
}

impl Transaction {
    pub fn table_assignments<F: Field>(&self, randomness: F) -> Vec<[F; 4]> {
        [
            vec![
                [
                    F::from(self.id as u64),
                    F::from(TxContextFieldTag::Nonce as u64),
                    F::zero(),
                    F::from(self.nonce),
                ],
                [
                    F::from(self.id as u64),
                    F::from(TxContextFieldTag::Gas as u64),
                    F::zero(),
                    F::from(self.gas),
                ],
                [
                    F::from(self.id as u64),
                    F::from(TxContextFieldTag::GasPrice as u64),
                    F::zero(),
                    RandomLinearCombination::random_linear_combine(
                        self.gas_price.to_le_bytes(),
                        randomness,
                    ),
                ],
                [
                    F::from(self.id as u64),
                    F::from(TxContextFieldTag::CallerAddress as u64),
                    F::zero(),
                    self.caller_address.to_scalar().unwrap(),
                ],
                [
                    F::from(self.id as u64),
                    F::from(TxContextFieldTag::CalleeAddress as u64),
                    F::zero(),
                    self.callee_address.to_scalar().unwrap(),
                ],
                [
                    F::from(self.id as u64),
                    F::from(TxContextFieldTag::IsCreate as u64),
                    F::zero(),
                    F::from(self.is_create as u64),
                ],
                [
                    F::from(self.id as u64),
                    F::from(TxContextFieldTag::Value as u64),
                    F::zero(),
                    RandomLinearCombination::random_linear_combine(
                        self.value.to_le_bytes(),
                        randomness,
                    ),
                ],
                [
                    F::from(self.id as u64),
                    F::from(TxContextFieldTag::CallDataLength as u64),
                    F::zero(),
                    F::from(self.call_data_length as u64),
                ],
                [
                    F::from(self.id as u64),
                    F::from(TxContextFieldTag::CallDataGasCost as u64),
                    F::zero(),
                    F::from(self.call_data_gas_cost),
                ],
            ],
            self.call_data
                .iter()
                .enumerate()
                .map(|(idx, byte)| {
                    [
                        F::from(self.id as u64),
                        F::from(TxContextFieldTag::CallData as u64),
                        F::from(idx as u64),
                        F::from(*byte as u64),
                    ]
                })
                .collect(),
        ]
        .concat()
    }
}

#[derive(Debug, Clone)]
pub enum CodeSource {
    Account(Word),
}

impl Default for CodeSource {
    fn default() -> Self {
        Self::Account(0.into())
    }
}

#[derive(Debug, Default, Clone)]
pub struct Call {
    /// The unique identifier of call in the whole proof, using the
    /// `rw_counter` at the call step.
    pub id: usize,
    /// Indicate if the call is the root call
    pub is_root: bool,
    /// Indicate if the call is a create call
    pub is_create: bool,
    /// The identifier of current executed bytecode
    pub code_source: CodeSource,
    /// The `rw_counter` at the end of reversion of a call if it has
    /// `is_persistent == false`
    pub rw_counter_end_of_reversion: usize,
    /// The call index of caller
    pub caller_id: usize,
    /// The depth in the call stack
    pub depth: usize,
    /// The caller address
    pub caller_address: Address,
    /// The callee address
    pub callee_address: Address,
    /// The call data offset in the memory
    pub call_data_offset: u64,
    /// The length of call data
    pub call_data_length: u64,
    /// The return data offset in the memory
    pub return_data_offset: u64,
    /// The length of return data
    pub return_data_length: u64,
    /// The ether amount of the transaction
    pub value: Word,
    /// Indicate if this call halts successfully.
    pub is_success: bool,
    /// Indicate if this call and all its caller have `is_success == true`
    pub is_persistent: bool,
    /// Indicate if it's a static call
    pub is_static: bool,
}

#[derive(Clone, Debug, Default)]
pub struct ExecStep {
    /// The index in the Transaction calls
    pub call_index: usize,
    /// The indices in the RW trace incurred in this step
    pub rw_indices: Vec<(RwTableTag, usize)>,
    /// The execution state for the step
    pub execution_state: ExecutionState,
    /// The Read/Write counter before the step
    pub rw_counter: usize,
    /// The program counter
    pub program_counter: u64,
    /// The stack pointer
    pub stack_pointer: usize,
    /// The amount of gas left
    pub gas_left: u64,
    /// The gas cost in this step
    pub gas_cost: u64,
    /// The memory size in bytes
    pub memory_size: u64,
    /// The counter for state writes
    pub state_write_counter: usize,
    /// The opcode corresponds to the step
    pub opcode: Option<OpcodeId>,
    /// Step auxiliary data
    pub aux_data: Option<StepAuxiliaryData>,
}

impl ExecStep {
    pub fn memory_word_size(&self) -> u64 {
        // EVM always pads the memory size to word size
        // https://github.com/ethereum/go-ethereum/blob/master/core/vm/interpreter.go#L212-L216
        // Thus, the memory size must be a multiple of 32 bytes.
        assert_eq!(self.memory_size % N_BYTES_WORD as u64, 0);
        self.memory_size / N_BYTES_WORD as u64
    }
}

#[derive(Debug, Clone)]
pub struct Bytecode {
    pub hash: Word,
    pub bytes: Vec<u8>,
}

impl Bytecode {
    pub fn new(bytes: Vec<u8>) -> Self {
        let hash = Word::from_big_endian(Keccak256::digest(&bytes).as_slice());
        Self { hash, bytes }
    }

    pub fn table_assignments<'a, F: FieldExt>(
        &'a self,
        randomness: F,
    ) -> impl Iterator<Item = [F; 4]> + '_ {
        struct BytecodeIterator<'a, F> {
            idx: usize,
            push_data_left: usize,
            hash: F,
            bytes: &'a [u8],
        }

        impl<'a, F: FieldExt> Iterator for BytecodeIterator<'a, F> {
            type Item = [F; 4];

            fn next(&mut self) -> Option<Self::Item> {
                if self.idx == self.bytes.len() {
                    return None;
                }

                let idx = self.idx;
                let byte = self.bytes[self.idx];
                let mut is_code = true;

                if self.push_data_left > 0 {
                    is_code = false;
                    self.push_data_left -= 1;
                } else if (OpcodeId::PUSH1.as_u8()..=OpcodeId::PUSH32.as_u8()).contains(&byte) {
                    self.push_data_left = byte as usize - (OpcodeId::PUSH1.as_u8() - 1) as usize;
                }

                self.idx += 1;

                Some([
                    self.hash,
                    F::from(idx as u64),
                    F::from(byte as u64),
                    F::from(is_code as u64),
                ])
            }
        }

        BytecodeIterator {
            idx: 0,
            push_data_left: 0,
            hash: RandomLinearCombination::random_linear_combine(
                self.hash.to_le_bytes(),
                randomness,
            ),
            bytes: &self.bytes,
        }
    }
}

#[derive(Debug, Default, Clone)]
pub struct RwMap(pub HashMap<RwTableTag, Vec<Rw>>);

impl std::ops::Index<(RwTableTag, usize)> for RwMap {
    type Output = Rw;

    fn index(&self, (tag, idx): (RwTableTag, usize)) -> &Self::Output {
        &self.0.get(&tag).unwrap()[idx]
    }
}

impl RwMap {
    /// These "sorted_xx" methods are used in state circuit
    pub fn sorted_memory_rw(&self) -> Vec<Rw> {
        let mut sorted = self.0[&RwTableTag::Memory].clone();
        sorted.sort_by_key(|x| match x {
            Rw::Memory {
                call_id,
                memory_address,
                ..
            } => (*call_id, *memory_address),
            _ => panic!("invalid memory rw"),
        });
        sorted
    }

    pub fn sorted_stack_rw(&self) -> Vec<Rw> {
        let mut sorted = self.0[&RwTableTag::Stack].clone();
        sorted.sort_by_key(|x| match x {
            Rw::Stack {
                call_id,
                stack_pointer,
                ..
            } => (*call_id, *stack_pointer),
            _ => panic!("invalid stack rw"),
        });
        sorted
    }

    pub fn sorted_storage_rw(&self) -> Vec<Rw> {
        let mut sorted = self.0[&RwTableTag::AccountStorage].clone();
        sorted.sort_by_key(|x| match x {
            Rw::AccountStorage {
                account_address,
                storage_key,
                ..
            } => (*account_address, *storage_key),
            _ => panic!("invalid storage rw"),
        });
        sorted
    }
}

#[derive(Clone, Debug)]
pub enum Rw {
    TxAccessListAccount {
        rw_counter: usize,
        is_write: bool,
        tx_id: usize,
        account_address: Address,
        value: bool,
        value_prev: bool,
    },
    TxAccessListAccountStorage {
        rw_counter: usize,
        is_write: bool,
        tx_id: usize,
        account_address: Address,
        storage_key: Word,
        value: bool,
        value_prev: bool,
    },
    TxRefund {
        rw_counter: usize,
        is_write: bool,
        tx_id: usize,
        value: u64,
        value_prev: u64,
    },
    Account {
        rw_counter: usize,
        is_write: bool,
        account_address: Address,
        field_tag: AccountFieldTag,
        value: Word,
        value_prev: Word,
    },
    AccountStorage {
        rw_counter: usize,
        is_write: bool,
        account_address: Address,
        storage_key: Word,
        value: Word,
        value_prev: Word,
        tx_id: usize,
        committed_value: Word,
    },
    AccountDestructed {
        rw_counter: usize,
        is_write: bool,
        tx_id: usize,
        account_address: Address,
        value: bool,
        value_prev: bool,
    },
    CallContext {
        rw_counter: usize,
        is_write: bool,
        call_id: usize,
        field_tag: CallContextFieldTag,
        value: Word,
    },
    Stack {
        rw_counter: usize,
        is_write: bool,
        call_id: usize,
        stack_pointer: usize,
        value: Word,
    },
    Memory {
        rw_counter: usize,
        is_write: bool,
        call_id: usize,
        memory_address: u64,
        byte: u8,
    },
}
#[derive(Default, Clone, Copy)]
pub struct RwRow<F: FieldExt> {
    pub rw_counter: F,
    pub is_write: F,
    pub tag: F,
    pub key1: F,
    pub key2: F,
    pub key3: F,
    pub key4: F,
    pub value: F,
    pub value_prev: F,
    pub aux1: F,
    pub aux2: F,
}

impl<F: FieldExt> From<[F; 11]> for RwRow<F> {
    fn from(row: [F; 11]) -> Self {
        Self {
            rw_counter: row[0],
            is_write: row[1],
            tag: row[2],
            key1: row[3],
            key2: row[4],
            key3: row[5],
            key4: row[6],
            value: row[7],
            value_prev: row[8],
            aux1: row[9],
            aux2: row[10],
        }
    }
}

impl Rw {
    pub fn tx_access_list_value_pair(&self) -> (bool, bool) {
        match self {
            Self::TxAccessListAccount {
                value, value_prev, ..
            } => (*value, *value_prev),
            Self::TxAccessListAccountStorage {
                value, value_prev, ..
            } => (*value, *value_prev),
            _ => unreachable!(),
        }
    }

    pub fn tx_refund_value_pair(&self) -> (u64, u64) {
        match self {
            Self::TxRefund {
                value, value_prev, ..
            } => (*value, *value_prev),
            _ => unreachable!(),
        }
    }

    pub fn account_value_pair(&self) -> (Word, Word) {
        match self {
            Self::Account {
                value, value_prev, ..
            } => (*value, *value_prev),
            _ => unreachable!(),
        }
    }

    pub fn aux_pair(&self) -> (usize, Word) {
        match self {
            Self::AccountStorage {
                tx_id,
                committed_value,
                ..
            } => (*tx_id, *committed_value),
            _ => unreachable!(),
        }
    }

    pub fn storage_value_aux(&self) -> (Word, Word, usize, Word) {
        match self {
            Self::AccountStorage {
                value,
                value_prev,
                tx_id,
                committed_value,
                ..
            } => (*value, *value_prev, *tx_id, *committed_value),
            _ => unreachable!(),
        }
    }

    pub fn call_context_value(&self) -> Word {
        match self {
            Self::CallContext { value, .. } => *value,
            _ => unreachable!(),
        }
    }

    pub fn stack_value(&self) -> Word {
        match self {
            Self::Stack { value, .. } => *value,
            _ => unreachable!(),
        }
    }

    pub fn memory_value(&self) -> u8 {
        match self {
            Self::Memory { byte, .. } => *byte,
            _ => unreachable!(),
        }
    }

    pub fn table_assignment<F: Field>(&self, randomness: F) -> RwRow<F> {
        match self {
            Self::TxAccessListAccount {
                rw_counter,
                is_write,
                tx_id,
                account_address,
                value,
                value_prev,
            } => [
                F::from(*rw_counter as u64),
                F::from(*is_write as u64),
                F::from(RwTableTag::TxAccessListAccount as u64),
                F::from(*tx_id as u64),
                account_address.to_scalar().unwrap(),
                F::zero(),
                F::zero(),
                F::from(*value as u64),
                F::from(*value_prev as u64),
                F::zero(),
                F::zero(),
            ]
            .into(),
            Self::TxAccessListAccountStorage {
                rw_counter,
                is_write,
                tx_id,
                account_address,
                storage_key,
                value,
                value_prev,
            } => [
                F::from(*rw_counter as u64),
                F::from(*is_write as u64),
                F::from(RwTableTag::TxAccessListAccountStorage as u64),
                F::from(*tx_id as u64),
                account_address.to_scalar().unwrap(),
                F::zero(),
                RandomLinearCombination::random_linear_combine(
                    storage_key.to_le_bytes(),
                    randomness,
                ),
                F::from(*value as u64),
                F::from(*value_prev as u64),
                F::zero(),
                F::zero(),
            ]
            .into(),
            Self::TxRefund {
                rw_counter,
                is_write,
                tx_id,
                value,
                value_prev,
            } => [
                F::from(*rw_counter as u64),
                F::from(*is_write as u64),
                F::from(RwTableTag::TxRefund as u64),
                F::from(*tx_id as u64),
                F::zero(),
                F::zero(),
                F::zero(),
                F::from(*value),
                F::from(*value_prev),
                F::zero(),
                F::zero(),
            ]
            .into(),
            Self::Account {
                rw_counter,
                is_write,
                account_address,
                field_tag,
                value,
                value_prev,
            } => {
                let to_scalar = |value: &Word| match field_tag {
                    AccountFieldTag::Nonce => value.to_scalar().unwrap(),
                    _ => RandomLinearCombination::random_linear_combine(
                        value.to_le_bytes(),
                        randomness,
                    ),
                };
                [
                    F::from(*rw_counter as u64),
                    F::from(*is_write as u64),
                    F::from(RwTableTag::Account as u64),
                    F::zero(),
                    account_address.to_scalar().unwrap(),
                    F::from(*field_tag as u64),
                    F::zero(),
                    to_scalar(value),
                    to_scalar(value_prev),
                    F::zero(),
                    F::zero(),
                ]
                .into()
            }
            Self::CallContext {
                rw_counter,
                is_write,
                call_id,
                field_tag,
                value,
            } => [
                F::from(*rw_counter as u64),
                F::from(*is_write as u64),
                F::from(RwTableTag::CallContext as u64),
                F::from(*call_id as u64),
                F::zero(),
                F::from(*field_tag as u64),
                F::zero(),
                match field_tag {
                    CallContextFieldTag::CodeSource | CallContextFieldTag::Value => {
                        RandomLinearCombination::random_linear_combine(
                            value.to_le_bytes(),
                            randomness,
                        )
                    }
                    CallContextFieldTag::CallerAddress
                    | CallContextFieldTag::CalleeAddress
                    | CallContextFieldTag::IsSuccess => value.to_scalar().unwrap(),
                    _ => F::from(value.low_u64()),
                },
                F::zero(),
                F::zero(),
                F::zero(),
            ]
            .into(),
            Self::Stack {
                rw_counter,
                is_write,
                call_id,
                stack_pointer,
                value,
            } => [
                F::from(*rw_counter as u64),
                F::from(*is_write as u64),
                F::from(RwTableTag::Stack as u64),
                F::from(*call_id as u64),
                F::zero(),
                F::from(*stack_pointer as u64),
                F::zero(),
                RandomLinearCombination::random_linear_combine(value.to_le_bytes(), randomness),
                F::zero(),
                F::zero(),
                F::zero(),
            ]
            .into(),
            Self::Memory {
                rw_counter,
                is_write,
                call_id,
                memory_address,
                byte,
            } => [
                F::from(*rw_counter as u64),
                F::from(*is_write as u64),
                F::from(RwTableTag::Memory as u64),
                F::from(*call_id as u64),
                F::zero(),
                F::from(*memory_address),
                F::zero(),
                F::from(*byte as u64),
                F::zero(),
                F::zero(),
                F::zero(),
            ]
            .into(),
            Self::AccountStorage {
                rw_counter,
                is_write,
                account_address,
                storage_key,
                value,
                value_prev,
                tx_id,
                committed_value,
            } => [
                F::from(*rw_counter as u64),
                F::from(*is_write as u64),
                F::from(RwTableTag::AccountStorage as u64),
                F::zero(),
                account_address.to_scalar().unwrap(),
                F::zero(),
                RandomLinearCombination::random_linear_combine(
                    storage_key.to_le_bytes(),
                    randomness,
                ),
                RandomLinearCombination::random_linear_combine(value.to_le_bytes(), randomness),
                RandomLinearCombination::random_linear_combine(
                    value_prev.to_le_bytes(),
                    randomness,
                ),
                F::from(*tx_id as u64),
                RandomLinearCombination::random_linear_combine(
                    committed_value.to_le_bytes(),
                    randomness,
                ),
            ]
            .into(),
            _ => unimplemented!(),
        }
    }
}

impl From<&circuit_input_builder::Block> for BlockContext {
    fn from(block: &circuit_input_builder::Block) -> Self {
        Self {
            coinbase: block.coinbase,
            gas_limit: block.gas_limit,
            number: block.number,
            timestamp: block.timestamp,
            difficulty: block.difficulty,
            base_fee: block.base_fee,
            history_hashes: block.history_hashes.clone(),
        }
    }
}

impl From<&operation::OperationContainer> for RwMap {
    fn from(container: &operation::OperationContainer) -> Self {
        let mut rws = HashMap::default();

        rws.insert(
            RwTableTag::TxAccessListAccount,
            container
                .tx_access_list_account
                .iter()
                .map(|op| Rw::TxAccessListAccount {
                    rw_counter: op.rwc().into(),
                    is_write: true,
                    tx_id: op.op().tx_id,
                    account_address: op.op().address,
                    value: op.op().value,
                    value_prev: op.op().value_prev,
                })
                .collect(),
        );
        rws.insert(
            RwTableTag::TxAccessListAccountStorage,
            container
                .tx_access_list_account_storage
                .iter()
                .map(|op| Rw::TxAccessListAccountStorage {
                    rw_counter: op.rwc().into(),
                    is_write: true,
                    tx_id: op.op().tx_id,
                    account_address: op.op().address,
                    storage_key: op.op().key,
                    value: op.op().value,
                    value_prev: op.op().value_prev,
                })
                .collect(),
        );
        rws.insert(
            RwTableTag::TxRefund,
            container
                .tx_refund
                .iter()
                .map(|op| Rw::TxRefund {
                    rw_counter: op.rwc().into(),
                    is_write: op.rw().is_write(),
                    tx_id: op.op().tx_id,
                    value: op.op().value,
                    value_prev: op.op().value_prev,
                })
                .collect(),
        );
        rws.insert(
            RwTableTag::Account,
            container
                .account
                .iter()
                .map(|op| Rw::Account {
                    rw_counter: op.rwc().into(),
                    is_write: op.rw().is_write(),
                    account_address: op.op().address,
                    field_tag: match op.op().field {
                        AccountField::Nonce => AccountFieldTag::Nonce,
                        AccountField::Balance => AccountFieldTag::Balance,
                        AccountField::CodeHash => AccountFieldTag::CodeHash,
                    },
                    value: op.op().value,
                    value_prev: op.op().value_prev,
                })
                .collect(),
        );
        rws.insert(
            RwTableTag::AccountStorage,
            container
                .storage
                .iter()
                .map(|op| Rw::AccountStorage {
                    rw_counter: op.rwc().into(),
                    is_write: op.rw().is_write(),
                    account_address: op.op().address,
                    storage_key: op.op().key,
                    value: op.op().value,
                    value_prev: op.op().value_prev,
                    tx_id: op.op().tx_id,
                    committed_value: op.op().committed_value,
                })
                .collect(),
        );
        rws.insert(
            RwTableTag::AccountDestructed,
            container
                .account_destructed
                .iter()
                .map(|op| Rw::AccountDestructed {
                    rw_counter: op.rwc().into(),
                    is_write: true,
                    tx_id: op.op().tx_id,
                    account_address: op.op().address,
                    value: op.op().value,
                    value_prev: op.op().value_prev,
                })
                .collect(),
        );
        rws.insert(
            RwTableTag::CallContext,
            container
                .call_context
                .iter()
                .map(|op| Rw::CallContext {
                    rw_counter: op.rwc().into(),
                    is_write: op.rw().is_write(),
                    call_id: op.op().call_id,
                    field_tag: match op.op().field {
                        CallContextField::RwCounterEndOfReversion => {
                            CallContextFieldTag::RwCounterEndOfReversion
                        }
                        CallContextField::CallerId => CallContextFieldTag::CallerId,
                        CallContextField::TxId => CallContextFieldTag::TxId,
                        CallContextField::Depth => CallContextFieldTag::Depth,
                        CallContextField::CallerAddress => CallContextFieldTag::CallerAddress,
                        CallContextField::CalleeAddress => CallContextFieldTag::CalleeAddress,
                        CallContextField::CallDataOffset => CallContextFieldTag::CallDataOffset,
                        CallContextField::CallDataLength => CallContextFieldTag::CallDataLength,
                        CallContextField::ReturnDataOffset => CallContextFieldTag::ReturnDataOffset,
                        CallContextField::ReturnDataLength => CallContextFieldTag::ReturnDataLength,
                        CallContextField::Value => CallContextFieldTag::Value,
                        CallContextField::IsSuccess => CallContextFieldTag::IsSuccess,
                        CallContextField::IsPersistent => CallContextFieldTag::IsPersistent,
                        CallContextField::IsStatic => CallContextFieldTag::IsStatic,
                        CallContextField::LastCalleeId => CallContextFieldTag::LastCalleeId,
                        CallContextField::LastCalleeReturnDataOffset => {
                            CallContextFieldTag::LastCalleeReturnDataOffset
                        }
                        CallContextField::LastCalleeReturnDataLength => {
                            CallContextFieldTag::LastCalleeReturnDataLength
                        }
                        CallContextField::IsRoot => CallContextFieldTag::IsRoot,
                        CallContextField::IsCreate => CallContextFieldTag::IsCreate,
                        CallContextField::CodeSource => CallContextFieldTag::CodeSource,
                        CallContextField::ProgramCounter => CallContextFieldTag::ProgramCounter,
                        CallContextField::StackPointer => CallContextFieldTag::StackPointer,
                        CallContextField::GasLeft => CallContextFieldTag::GasLeft,
                        CallContextField::MemorySize => CallContextFieldTag::MemorySize,
                        CallContextField::StateWriteCounter => {
                            CallContextFieldTag::StateWriteCounter
                        }
                    },
                    value: op.op().value,
                })
                .collect(),
        );
        rws.insert(
            RwTableTag::Stack,
            container
                .stack
                .iter()
                .map(|op| Rw::Stack {
                    rw_counter: op.rwc().into(),
                    is_write: op.rw().is_write(),
                    call_id: op.op().call_id(),
                    stack_pointer: usize::from(*op.op().address()),
                    value: *op.op().value(),
                })
                .collect(),
        );
        rws.insert(
            RwTableTag::Memory,
            container
                .memory
                .iter()
                .map(|op| Rw::Memory {
                    rw_counter: op.rwc().into(),
                    is_write: op.rw().is_write(),
                    call_id: op.op().call_id(),
                    memory_address: u64::from_le_bytes(
                        op.op().address().to_le_bytes()[..8].try_into().unwrap(),
                    ),
                    byte: op.op().value(),
                })
                .collect(),
        );

        Self(rws)
    }
}

impl From<&ExecError> for ExecutionState {
    fn from(error: &ExecError) -> Self {
        match error {
            ExecError::InvalidOpcode => ExecutionState::ErrorInvalidOpcode,
            ExecError::StackOverflow => ExecutionState::ErrorStackOverflow,
            ExecError::StackUnderflow => ExecutionState::ErrorStackUnderflow,
            ExecError::WriteProtection => ExecutionState::ErrorWriteProtection,
            ExecError::Depth => ExecutionState::ErrorDepth,
            ExecError::InsufficientBalance => ExecutionState::ErrorInsufficientBalance,
            ExecError::ContractAddressCollision => ExecutionState::ErrorContractAddressCollision,
            ExecError::InvalidCreationCode => ExecutionState::ErrorInvalidCreationCode,
            ExecError::InvalidJump => ExecutionState::ErrorInvalidJump,
            ExecError::ReturnDataOutOfBounds => ExecutionState::ErrorReturnDataOutOfBound,
            ExecError::CodeStoreOutOfGas => ExecutionState::ErrorOutOfGasCodeStore,
            ExecError::MaxCodeSizeExceeded => ExecutionState::ErrorMaxCodeSizeExceeded,
            ExecError::OutOfGas(oog_error) => match oog_error {
                OogError::Constant => ExecutionState::ErrorOutOfGasConstant,
                OogError::StaticMemoryExpansion => {
                    ExecutionState::ErrorOutOfGasStaticMemoryExpansion
                }
                OogError::DynamicMemoryExpansion => {
                    ExecutionState::ErrorOutOfGasDynamicMemoryExpansion
                }
                OogError::MemoryCopy => ExecutionState::ErrorOutOfGasMemoryCopy,
                OogError::AccountAccess => ExecutionState::ErrorOutOfGasAccountAccess,
                OogError::CodeStore => ExecutionState::ErrorOutOfGasCodeStore,
                OogError::Log => ExecutionState::ErrorOutOfGasLOG,
                OogError::Exp => ExecutionState::ErrorOutOfGasEXP,
                OogError::Sha3 => ExecutionState::ErrorOutOfGasSHA3,
                OogError::ExtCodeCopy => ExecutionState::ErrorOutOfGasEXTCODECOPY,
                OogError::Sload => ExecutionState::ErrorOutOfGasSLOAD,
                OogError::Sstore => ExecutionState::ErrorOutOfGasSSTORE,
                OogError::Call => ExecutionState::ErrorOutOfGasCALL,
                OogError::CallCode => ExecutionState::ErrorOutOfGasCALLCODE,
                OogError::DelegateCall => ExecutionState::ErrorOutOfGasDELEGATECALL,
                OogError::Create2 => ExecutionState::ErrorOutOfGasCREATE2,
                OogError::StaticCall => ExecutionState::ErrorOutOfGasSTATICCALL,
                OogError::SelfDestruct => ExecutionState::ErrorOutOfGasSELFDESTRUCT,
            },
        }
    }
}

impl From<&circuit_input_builder::ExecStep> for ExecutionState {
    fn from(step: &circuit_input_builder::ExecStep) -> Self {
        if let Some(error) = step.error.as_ref() {
            return error.into();
        }
        match step.exec_state {
            circuit_input_builder::ExecState::Op(op) => {
                if op.is_dup() {
                    return ExecutionState::DUP;
                }
                if op.is_push() {
                    return ExecutionState::PUSH;
                }
                if op.is_swap() {
                    return ExecutionState::SWAP;
                }
                match op {
                    OpcodeId::ISZERO => ExecutionState::ISZERO,
                    OpcodeId::ADD => ExecutionState::ADD,
                    OpcodeId::MUL => ExecutionState::MUL,
                    OpcodeId::SUB => ExecutionState::ADD,
                    OpcodeId::EQ | OpcodeId::LT | OpcodeId::GT => ExecutionState::CMP,
                    OpcodeId::SLT | OpcodeId::SGT => ExecutionState::SCMP,
                    OpcodeId::SIGNEXTEND => ExecutionState::SIGNEXTEND,
                    // TODO: Convert REVERT and RETURN to their own ExecutionState.
                    OpcodeId::STOP | OpcodeId::RETURN | OpcodeId::REVERT => ExecutionState::STOP,
                    OpcodeId::AND => ExecutionState::BITWISE,
                    OpcodeId::XOR => ExecutionState::BITWISE,
                    OpcodeId::OR => ExecutionState::BITWISE,
                    OpcodeId::POP => ExecutionState::POP,
                    OpcodeId::PUSH32 => ExecutionState::PUSH,
                    OpcodeId::BYTE => ExecutionState::BYTE,
                    OpcodeId::MLOAD => ExecutionState::MEMORY,
                    OpcodeId::MSTORE => ExecutionState::MEMORY,
                    OpcodeId::MSTORE8 => ExecutionState::MEMORY,
                    OpcodeId::JUMPDEST => ExecutionState::JUMPDEST,
                    OpcodeId::JUMP => ExecutionState::JUMP,
                    OpcodeId::JUMPI => ExecutionState::JUMPI,
                    OpcodeId::GASPRICE => ExecutionState::GASPRICE,
                    OpcodeId::PC => ExecutionState::PC,
                    OpcodeId::MSIZE => ExecutionState::MSIZE,
                    OpcodeId::CALLER => ExecutionState::CALLER,
                    OpcodeId::CALLVALUE => ExecutionState::CALLVALUE,
                    OpcodeId::EXTCODEHASH => ExecutionState::EXTCODEHASH,
                    OpcodeId::COINBASE => ExecutionState::COINBASE,
                    OpcodeId::TIMESTAMP => ExecutionState::TIMESTAMP,
                    OpcodeId::NUMBER => ExecutionState::NUMBER,
                    OpcodeId::GAS => ExecutionState::GAS,
                    OpcodeId::SELFBALANCE => ExecutionState::SELFBALANCE,
                    OpcodeId::SLOAD => ExecutionState::SLOAD,
                    OpcodeId::SSTORE => ExecutionState::SSTORE,
                    OpcodeId::CALLDATACOPY => ExecutionState::CALLDATACOPY,
<<<<<<< HEAD
                    OpcodeId::CALLDATALOAD => ExecutionState::CALLDATALOAD,
=======
                    OpcodeId::ISZERO => ExecutionState::ISZERO,
                    OpcodeId::CALL => ExecutionState::CALL,
                    OpcodeId::ORIGIN => ExecutionState::ORIGIN,
>>>>>>> 12e21ff3
                    _ => unimplemented!("unimplemented opcode {:?}", op),
                }
            }
            circuit_input_builder::ExecState::BeginTx => ExecutionState::BeginTx,
            circuit_input_builder::ExecState::EndTx => ExecutionState::EndTx,
            circuit_input_builder::ExecState::CopyToMemory => ExecutionState::CopyToMemory,
        }
    }
}

impl From<&eth_types::bytecode::Bytecode> for Bytecode {
    fn from(b: &eth_types::bytecode::Bytecode) -> Self {
        Bytecode::new(b.to_vec())
    }
}

fn step_convert(step: &circuit_input_builder::ExecStep) -> ExecStep {
    ExecStep {
        call_index: step.call_index,
        rw_indices: step
            .bus_mapping_instance
            .iter()
            .map(|x| {
                let tag = match x.target() {
                    operation::Target::Memory => RwTableTag::Memory,
                    operation::Target::Stack => RwTableTag::Stack,
                    operation::Target::Storage => RwTableTag::AccountStorage,
                    operation::Target::TxAccessListAccount => RwTableTag::TxAccessListAccount,
                    operation::Target::TxAccessListAccountStorage => {
                        RwTableTag::TxAccessListAccountStorage
                    }
                    operation::Target::TxRefund => RwTableTag::TxRefund,
                    operation::Target::Account => RwTableTag::Account,
                    operation::Target::AccountDestructed => RwTableTag::AccountDestructed,
                    operation::Target::CallContext => RwTableTag::CallContext,
                };
                (tag, x.as_usize())
            })
            .collect(),
        execution_state: ExecutionState::from(step),
        rw_counter: usize::from(step.rwc),
        program_counter: usize::from(step.pc) as u64,
        stack_pointer: STACK_CAPACITY - step.stack_size,
        gas_left: step.gas_left.0,
        gas_cost: step.gas_cost.as_u64(),
        opcode: match step.exec_state {
            circuit_input_builder::ExecState::Op(op) => Some(op),
            _ => None,
        },
        memory_size: step.memory_size as u64,
        state_write_counter: step.swc,
        aux_data: step.aux_data.clone().map(Into::into),
    }
}

fn tx_convert(tx: &circuit_input_builder::Transaction, id: usize, is_last_tx: bool) -> Transaction {
    Transaction {
        id,
        nonce: tx.nonce,
        gas: tx.gas,
        gas_price: tx.gas_price,
        caller_address: tx.from,
        callee_address: tx.to,
        is_create: tx.is_create(),
        value: tx.value,
        call_data: tx.input.clone(),
        call_data_length: tx.input.len(),
        call_data_gas_cost: tx
            .input
            .iter()
            .fold(0, |acc, byte| acc + if *byte == 0 { 4 } else { 16 }),
        calls: tx
            .calls()
            .iter()
            .map(|call| Call {
                id: call.call_id,
                is_root: call.is_root,
                is_create: call.is_create(),
                code_source: match call.code_source {
                    circuit_input_builder::CodeSource::Address(_) => {
                        CodeSource::Account(call.code_hash.to_word())
                    }
                    _ => unimplemented!(),
                },
                rw_counter_end_of_reversion: call.rw_counter_end_of_reversion,
                caller_id: call.caller_id,
                depth: call.depth,
                caller_address: call.caller_address,
                callee_address: call.address,
                call_data_offset: call.call_data_offset,
                call_data_length: call.call_data_length,
                return_data_offset: call.return_data_offset,
                return_data_length: call.return_data_length,
                value: call.value,
                is_success: call.is_success,
                is_persistent: call.is_persistent,
                is_static: call.is_static,
            })
            .collect(),
        steps: tx
            .steps()
            .iter()
            .map(step_convert)
            .chain(
                (if is_last_tx {
                    Some(iter::once(ExecStep {
                        rw_counter: tx.steps().last().unwrap().rwc.0 + 4,
                        execution_state: ExecutionState::EndBlock,
                        ..Default::default()
                    }))
                } else {
                    None
                })
                .into_iter()
                .flatten(),
            )
            .collect(),
    }
}

pub fn block_convert(
    block: &circuit_input_builder::Block,
    code_db: &bus_mapping::state_db::CodeDB,
) -> Block<Fp> {
    Block {
        randomness: Fp::rand(),
        context: block.into(),
        rws: RwMap::from(&block.container),
        txs: block
            .txs()
            .iter()
            .enumerate()
            .map(|(idx, tx)| tx_convert(tx, idx + 1, idx + 1 == block.txs().len()))
            .collect(),
        bytecodes: block
            .txs()
            .iter()
            .flat_map(|tx| {
                tx.calls()
                    .iter()
                    .map(|call| Bytecode::new(code_db.0.get(&call.code_hash).unwrap().to_vec()))
            })
            .collect(),
    }
}<|MERGE_RESOLUTION|>--- conflicted
+++ resolved
@@ -1108,13 +1108,9 @@
                     OpcodeId::SLOAD => ExecutionState::SLOAD,
                     OpcodeId::SSTORE => ExecutionState::SSTORE,
                     OpcodeId::CALLDATACOPY => ExecutionState::CALLDATACOPY,
-<<<<<<< HEAD
                     OpcodeId::CALLDATALOAD => ExecutionState::CALLDATALOAD,
-=======
-                    OpcodeId::ISZERO => ExecutionState::ISZERO,
                     OpcodeId::CALL => ExecutionState::CALL,
                     OpcodeId::ORIGIN => ExecutionState::ORIGIN,
->>>>>>> 12e21ff3
                     _ => unimplemented!("unimplemented opcode {:?}", op),
                 }
             }
