use std::convert::TryInto;

use bus_mapping::evm::OpcodeId;
use eth_types::{Field, ToLittleEndian};
use halo2_proofs::{
    circuit::Region,
    plonk::{Error, Expression},
};

use crate::{
    evm_circuit::{
        param::{N_BYTES_MEMORY_ADDRESS, N_BYTES_WORD},
        step::ExecutionState,
        table::{CallContextFieldTag, TxContextFieldTag},
        util::{
            common_gadget::SameContextGadget,
            constraint_builder::{ConstraintBuilder, StepStateTransition, Transition::Delta},
            memory_gadget::BufferReaderGadget,
            Cell, MemoryAddress, RandomLinearCombination,
        },
        witness::{Block, Call, ExecStep, Transaction},
    },
    util::Expr,
};

use super::ExecutionGadget;

// The offset in the RW indices that mark the start of memory lookups.
const OFFSET_RW_MEMORY_INDICES: usize = 4usize;

#[derive(Clone, Debug)]
pub(crate) struct CallDataLoadGadget<F> {
    /// Gadget to constrain the same context.
    same_context: SameContextGadget<F>,
    /// Source of data, this is transaction ID for a root call and caller ID for
    /// an internal call.
    src_id: Cell<F>,
    /// The bytes offset in calldata, from which we load a 32-bytes word.
    offset: MemoryAddress<F>,
    /// The size of the call's data (tx input for a root call or calldata length
    /// of an internal call).
    call_data_length: Cell<F>,
    /// The offset from where call data begins. This is 0 for a root call since
    /// tx data starts at the first byte, but can be non-zero offset for an
    /// internal call.
    call_data_offset: Cell<F>,
    /// Gadget to read from tx calldata, which we validate against the word
    /// pushed to stack.
    buffer_reader: BufferReaderGadget<F, N_BYTES_WORD, N_BYTES_MEMORY_ADDRESS>,
}

impl<F: Field> ExecutionGadget<F> for CallDataLoadGadget<F> {
    const EXECUTION_STATE: ExecutionState = ExecutionState::CALLDATALOAD;

    const NAME: &'static str = "CALLDATALOAD";

    fn configure(cb: &mut ConstraintBuilder<F>) -> Self {
        let opcode = cb.query_cell();

        let offset = cb.query_rlc();

        // Pop the offset value from stack.
        cb.stack_pop(offset.expr());

        // Add a lookup constrain for TxId in the RW table.
        let src_id = cb.query_cell();
        let call_data_length = cb.query_cell();
        let call_data_offset = cb.query_cell();

        let src_addr = offset.expr() + call_data_offset.expr();
        let src_addr_end = call_data_length.expr() + call_data_offset.expr();

        cb.condition(cb.curr.state.is_root.expr(), |cb| {
            cb.call_context_lookup(false.expr(), None, CallContextFieldTag::TxId, src_id.expr());
            cb.call_context_lookup(
                false.expr(),
                None,
                CallContextFieldTag::CallDataLength,
                call_data_length.expr(),
            );
            cb.require_equal(
                "if is_root then call_data_offset == 0",
                call_data_offset.expr(),
                0.expr(),
            );
        });
        cb.condition(1.expr() - cb.curr.state.is_root.expr(), |cb| {
            cb.call_context_lookup(
                false.expr(),
                None,
                CallContextFieldTag::CallerId,
                src_id.expr(),
            );
            cb.call_context_lookup(
                false.expr(),
                None,
                CallContextFieldTag::CallDataLength,
                call_data_length.expr(),
            );
            cb.call_context_lookup(
                false.expr(),
                None,
                CallContextFieldTag::CallDataOffset,
                call_data_offset.expr(),
            );
        });

        let buffer_reader = BufferReaderGadget::construct(cb, src_addr.clone(), src_addr_end);

        let mut calldata_word = (0..N_BYTES_WORD)
            .map(|idx| {
                // for a root call, the call data comes from tx's data field.
                cb.condition(
                    cb.curr.state.is_root.expr() * buffer_reader.read_flag(idx),
                    |cb| {
                        cb.tx_context_lookup(
                            src_id.expr(),
                            TxContextFieldTag::CallData,
                            Some(src_addr.expr() + idx.expr()),
                            buffer_reader.byte(idx),
                        );
                    },
                );
                // for an internal call, the call data comes from memory.
                cb.condition(
                    (1.expr() - cb.curr.state.is_root.expr()) * buffer_reader.read_flag(idx),
                    |cb| {
                        cb.memory_lookup(
                            0.expr(),
                            src_addr.expr() + idx.expr(),
                            buffer_reader.byte(idx),
                            Some(src_id.expr()),
                        );
                    },
                );
                buffer_reader.byte(idx)
            })
            .collect::<Vec<Expression<F>>>();

        // Since the stack items are in little endian form, we reverse the bytes
        // here.
        calldata_word.reverse();

        // Add a lookup constraint for the 32-bytes that should have been pushed
        // to the stack.
        let calldata_word: [Expression<F>; N_BYTES_WORD] = calldata_word.try_into().unwrap();
        cb.stack_push(RandomLinearCombination::random_linear_combine_expr(
            calldata_word,
            cb.power_of_randomness(),
        ));

        let step_state_transition = StepStateTransition {
            rw_counter: Delta(cb.rw_counter_offset()),
            program_counter: Delta(1.expr()),
            stack_pointer: Delta(0.expr()),
            gas_left: Delta(-OpcodeId::CALLDATALOAD.constant_gas_cost().expr()),
            ..Default::default()
        };

        let same_context = SameContextGadget::construct(cb, opcode, step_state_transition);

        Self {
            same_context,
            offset,
            src_id,
            call_data_length,
            call_data_offset,
            buffer_reader,
        }
    }

    fn assign_exec_step(
        &self,
        region: &mut Region<'_, F>,
        offset: usize,
        block: &Block<F>,
        tx: &Transaction,
        call: &Call,
        step: &ExecStep,
    ) -> Result<(), Error> {
        self.same_context.assign_exec_step(region, offset, step)?;

        // set the value for bytes offset in calldata. This is where we start
        // reading bytes from.
        let data_offset = block.rws[step.rw_indices[0]].stack_value();

        // assign the calldata start and end cells.
        self.offset.assign(
            region,
            offset,
            Some(
                data_offset.to_le_bytes()[..N_BYTES_MEMORY_ADDRESS]
                    .try_into()
                    .unwrap(),
            ),
        )?;

        // assign to the buffer reader gadget.
        let (calldata_length, calldata_offset, src_id) = if call.is_root {
            (tx.call_data_length as u64, 0u64, tx.id as u64)
        } else {
            (
                call.call_data_length,
                call.call_data_offset,
                call.caller_id as u64,
            )
        };
        self.src_id.assign(region, offset, Some(F::from(src_id)))?;
        self.call_data_length
            .assign(region, offset, Some(F::from(calldata_length)))?;
        self.call_data_offset
            .assign(region, offset, Some(F::from(calldata_offset)))?;

        let mut calldata_bytes = vec![0u8; N_BYTES_WORD];
        let (src_addr, src_addr_end) = (
            data_offset.as_usize() + calldata_offset as usize,
            calldata_length as usize + calldata_offset as usize,
        );

        for (i, byte) in calldata_bytes.iter_mut().enumerate() {
            if call.is_root {
                // fetch from tx call data
                if src_addr + i < tx.call_data_length {
                    *byte = tx.call_data[src_addr + i];
                }
            } else {
                // fetch from memory
                if src_addr + i < call.call_data_length as usize {
                    *byte = block.rws[step.rw_indices[OFFSET_RW_MEMORY_INDICES + i]].memory_value();
                }
            }
        }
        self.buffer_reader.assign(
            region,
            offset,
            src_addr as u64,
            src_addr_end as u64,
            &calldata_bytes,
            &[true; N_BYTES_WORD],
        )?;

        Ok(())
    }
}

#[cfg(test)]
mod test {
<<<<<<< HEAD
    use std::collections::HashMap;

    use bus_mapping::evm::OpcodeId;
    use eth_types::{bytecode, Word};
    use halo2_proofs::arithmetic::BaseExt;
    use mock::TestContext;
    use pairing::bn256::Fr;

    use crate::{
        evm_circuit::{
            execution::calldataload::OFFSET_RW_MEMORY_INDICES,
            param::N_BYTES_WORD,
            step::ExecutionState,
            table::{CallContextFieldTag, RwTableTag},
            test::run_test_circuit_incomplete_fixed_table,
            witness::{Block, Bytecode, Call, CodeSource, ExecStep, Rw, RwMap, Transaction},
        },
        test_util::run_test_circuits,
    };

    fn bytes_from_hex(s: &str) -> Vec<u8> {
        hex::decode(s).expect("invalid hex")
    }
=======
    use eth_types::{bytecode, ToWord, Word};
    use mock::TestContext;

    use crate::{evm_circuit::test::rand_bytes, test_util::run_test_circuits};
>>>>>>> c12d61fd

    fn test_root_ok(offset: usize) {
        let bytecode = bytecode! {
            PUSH32(Word::from(offset))
            CALLDATALOAD
            STOP
        };

        assert_eq!(
            run_test_circuits(
                TestContext::<2, 1>::simple_ctx_with_bytecode(bytecode).unwrap(),
                None
            ),
            Ok(())
        );
    }

    fn test_internal_ok(call_data_length: usize, call_data_offset: usize, offset: usize) {
        let (addr_a, addr_b) = (mock::MOCK_ACCOUNTS[0], mock::MOCK_ACCOUNTS[1]);

        // code B gets called by code A, so the call is an internal call.
        let code_b = bytecode! {
            PUSH32(Word::from(offset))
            CALLDATALOAD
            STOP
        };

        let pushdata = rand_bytes(32);
        let code_a = bytecode! {
            // populate memory in A's context.
            PUSH32(Word::from_big_endian(&pushdata))
            PUSH1(0x00) // offset
            MSTORE
            // call addr_b
            PUSH1(0x00) // retLength
            PUSH1(0x00) // retOffset
            PUSH1(call_data_length) // argsLength
            PUSH1(call_data_offset) // argsOffset
            PUSH1(0x00) // value
            PUSH32(addr_b.to_word()) // addr
            PUSH32(0x1_0000) // gas
            CALL
            STOP
        };

        let ctx = TestContext::<3, 1>::new(
            None,
            |accs| {
                accs[0].address(addr_b).code(code_b);
                accs[1].address(addr_a).code(code_a);
                accs[2]
                    .address(mock::MOCK_ACCOUNTS[2])
                    .balance(Word::from(1u64 << 30));
            },
            |mut txs, accs| {
                txs[0].to(accs[1].address).from(accs[2].address);
            },
            |block, _tx| block,
        )
        .unwrap();

        assert_eq!(run_test_circuits(ctx, None), Ok(()));
    }

    #[test]
    fn calldataload_gadget_root() {
        test_root_ok(0x00);
        test_root_ok(0x08);
        test_root_ok(0x10);
    }

    #[test]
    fn calldataload_gadget_internal() {
        test_internal_ok(0x20, 0x00, 0x00);
        test_internal_ok(0x20, 0x10, 0x10);
        test_internal_ok(0x40, 0x20, 0x08);
    }

    fn test_busmapping(offset: Word) {
        let bytecode = bytecode! {
            PUSH32(offset)
            CALLDATALOAD
            STOP
        };
        assert_eq!(
            run_test_circuits(
                TestContext::<2, 1>::simple_ctx_with_bytecode(bytecode).unwrap(),
                None
            ),
            Ok(())
        );
    }

    #[test]
    fn calldataload_gadget_busmapping() {
        test_busmapping(Word::from(0));
        test_busmapping(Word::from(8));
        test_busmapping(Word::from(16));
    }
}<|MERGE_RESOLUTION|>--- conflicted
+++ resolved
@@ -245,36 +245,10 @@
 
 #[cfg(test)]
 mod test {
-<<<<<<< HEAD
-    use std::collections::HashMap;
-
-    use bus_mapping::evm::OpcodeId;
-    use eth_types::{bytecode, Word};
-    use halo2_proofs::arithmetic::BaseExt;
-    use mock::TestContext;
-    use pairing::bn256::Fr;
-
-    use crate::{
-        evm_circuit::{
-            execution::calldataload::OFFSET_RW_MEMORY_INDICES,
-            param::N_BYTES_WORD,
-            step::ExecutionState,
-            table::{CallContextFieldTag, RwTableTag},
-            test::run_test_circuit_incomplete_fixed_table,
-            witness::{Block, Bytecode, Call, CodeSource, ExecStep, Rw, RwMap, Transaction},
-        },
-        test_util::run_test_circuits,
-    };
-
-    fn bytes_from_hex(s: &str) -> Vec<u8> {
-        hex::decode(s).expect("invalid hex")
-    }
-=======
     use eth_types::{bytecode, ToWord, Word};
     use mock::TestContext;
 
     use crate::{evm_circuit::test::rand_bytes, test_util::run_test_circuits};
->>>>>>> c12d61fd
 
     fn test_root_ok(offset: usize) {
         let bytecode = bytecode! {
@@ -352,26 +326,4 @@
         test_internal_ok(0x20, 0x10, 0x10);
         test_internal_ok(0x40, 0x20, 0x08);
     }
-
-    fn test_busmapping(offset: Word) {
-        let bytecode = bytecode! {
-            PUSH32(offset)
-            CALLDATALOAD
-            STOP
-        };
-        assert_eq!(
-            run_test_circuits(
-                TestContext::<2, 1>::simple_ctx_with_bytecode(bytecode).unwrap(),
-                None
-            ),
-            Ok(())
-        );
-    }
-
-    #[test]
-    fn calldataload_gadget_busmapping() {
-        test_busmapping(Word::from(0));
-        test_busmapping(Word::from(8));
-        test_busmapping(Word::from(16));
-    }
 }