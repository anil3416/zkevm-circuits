use crate::{
    evm_circuit::{
        execution::ExecutionGadget,
        step::ExecutionState,
        table::CallContextFieldTag,
        util::{
            common_gadget::SameContextGadget,
            constraint_builder::{
                ConstraintBuilder, ReversionInfo, StepStateTransition, Transition::Delta,
            },
            math_gadget::{IsEqualGadget, IsZeroGadget},
            not, select, Cell, Word,
        },
        witness::{Block, Call, ExecStep, Transaction},
    },
    util::Expr,
};
use eth_types::{evm_types::GasCost, Field, ToLittleEndian, ToScalar};
use halo2_proofs::{
    circuit::Region,
    plonk::{Error, Expression},
};

#[derive(Clone, Debug)]
pub(crate) struct SstoreGadget<F> {
    same_context: SameContextGadget<F>,
    tx_id: Cell<F>,
    reversion_info: ReversionInfo<F>,
    callee_address: Cell<F>,
    key: Cell<F>,
    value: Cell<F>,
    value_prev: Cell<F>,
    committed_value: Cell<F>,
    is_warm: Cell<F>,
    tx_refund_prev: Cell<F>,
    gas_cost: SstoreGasGadget<F>,
    tx_refund: SstoreTxRefundGadget<F>,
}

impl<F: Field> ExecutionGadget<F> for SstoreGadget<F> {
    const NAME: &'static str = "SSTORE";

    const EXECUTION_STATE: ExecutionState = ExecutionState::SSTORE;

    fn configure(cb: &mut ConstraintBuilder<F>) -> Self {
        let opcode = cb.query_cell();

        let tx_id = cb.call_context(None, CallContextFieldTag::TxId);
        let mut reversion_info = cb.reversion_info(None);
        let callee_address = cb.call_context(None, CallContextFieldTag::CalleeAddress);

        let key = cb.query_cell();
        // Pop the key from the stack
        cb.stack_pop(key.expr());

        let value = cb.query_cell();
        // Pop the value from the stack
        cb.stack_pop(value.expr());

        let value_prev = cb.query_cell();
        let committed_value = cb.query_cell();
        cb.account_storage_write(
            callee_address.expr(),
            key.expr(),
            value.expr(),
            value_prev.expr(),
            tx_id.expr(),
            committed_value.expr(),
            Some(&mut reversion_info),
        );

        let is_warm = cb.query_bool();
        cb.account_storage_access_list_write(
            tx_id.expr(),
            callee_address.expr(),
            key.expr(),
            true.expr(),
            is_warm.expr(),
            Some(&mut reversion_info),
        );

        let gas_cost = SstoreGasGadget::construct(
            cb,
            value.clone(),
            value_prev.clone(),
            committed_value.clone(),
            is_warm.clone(),
        );

        let tx_refund_prev = cb.query_cell();
        let tx_refund = SstoreTxRefundGadget::construct(
            cb,
            tx_refund_prev.clone(),
            value.clone(),
            value_prev.clone(),
            committed_value.clone(),
        );
        cb.tx_refund_write(
            tx_id.expr(),
            tx_refund.expr(),
            tx_refund_prev.expr(),
            Some(&mut reversion_info),
        );

        let step_state_transition = StepStateTransition {
            rw_counter: Delta(9.expr()),
            program_counter: Delta(1.expr()),
            stack_pointer: Delta(2.expr()),
            state_write_counter: Delta(3.expr()),
            gas_left: Delta(-gas_cost.expr()),
            ..Default::default()
        };
        let same_context = SameContextGadget::construct(cb, opcode, step_state_transition);

        Self {
            same_context,
            tx_id,
            reversion_info,
            callee_address,
            key,
            value,
            value_prev,
            committed_value,
            is_warm,
            tx_refund_prev,
            gas_cost,
            tx_refund,
        }
    }

    fn assign_exec_step(
        &self,
        region: &mut Region<'_, F>,
        offset: usize,
        block: &Block<F>,
        tx: &Transaction,
        call: &Call,
        step: &ExecStep,
    ) -> Result<(), Error> {
        self.same_context.assign_exec_step(region, offset, step)?;

        self.tx_id
            .assign(region, offset, Some(F::from(tx.id as u64)))?;
        self.reversion_info.assign(
            region,
            offset,
            call.rw_counter_end_of_reversion,
            call.is_persistent,
        )?;
        self.callee_address
            .assign(region, offset, call.callee_address.to_scalar())?;

        let [key, value] =
            [step.rw_indices[4], step.rw_indices[5]].map(|idx| block.rws[idx].stack_value());
        self.key.assign(
            region,
            offset,
            Some(Word::random_linear_combine(
                key.to_le_bytes(),
                block.randomness,
            )),
        )?;
        self.value.assign(
            region,
            offset,
            Some(Word::random_linear_combine(
                value.to_le_bytes(),
                block.randomness,
            )),
        )?;

        let (_, value_prev, _, committed_value) = block.rws[step.rw_indices[6]].storage_value_aux();
        self.value_prev.assign(
            region,
            offset,
            Some(Word::random_linear_combine(
                value_prev.to_le_bytes(),
                block.randomness,
            )),
        )?;
        self.committed_value.assign(
            region,
            offset,
            Some(Word::random_linear_combine(
                committed_value.to_le_bytes(),
                block.randomness,
            )),
        )?;

        let (_, is_warm) = block.rws[step.rw_indices[7]].tx_access_list_value_pair();
        self.is_warm
            .assign(region, offset, Some(F::from(is_warm as u64)))?;

        let (_, tx_refund_prev) = block.rws[step.rw_indices[8]].tx_refund_value_pair();
        self.tx_refund_prev
            .assign(region, offset, Some(F::from(tx_refund_prev)))?;

        self.gas_cost.assign(
            region,
            offset,
            value,
            value_prev,
            committed_value,
            is_warm,
            block.randomness,
        )?;

        self.tx_refund.assign(
            region,
            offset,
            tx_refund_prev,
            value,
            value_prev,
            committed_value,
            block.randomness,
        )?;

        Ok(())
    }
}

#[derive(Clone, Debug)]
pub(crate) struct SstoreGasGadget<F> {
    value: Cell<F>,
    value_prev: Cell<F>,
    committed_value: Cell<F>,
    is_warm: Cell<F>,
    gas_cost: Expression<F>,
    value_eq_prev: IsEqualGadget<F>,
    original_eq_prev: IsEqualGadget<F>,
    original_is_zero: IsZeroGadget<F>,
}

impl<F: Field> SstoreGasGadget<F> {
    pub(crate) fn construct(
        cb: &mut ConstraintBuilder<F>,
        value: Cell<F>,
        value_prev: Cell<F>,
        committed_value: Cell<F>,
        is_warm: Cell<F>,
    ) -> Self {
        let value_eq_prev = IsEqualGadget::construct(cb, value.expr(), value_prev.expr());
        let original_eq_prev =
            IsEqualGadget::construct(cb, committed_value.expr(), value_prev.expr());
        let original_is_zero = IsZeroGadget::construct(cb, committed_value.expr());
        let warm_case_gas = select::expr(
            value_eq_prev.expr(),
            GasCost::WARM_ACCESS.expr(),
            select::expr(
                original_eq_prev.expr(),
                select::expr(
                    original_is_zero.expr(),
                    GasCost::SSTORE_SET.expr(),
                    GasCost::SSTORE_RESET.expr(),
                ),
                GasCost::WARM_ACCESS.expr(),
            ),
        );
        let gas_cost = select::expr(
            is_warm.expr(),
            warm_case_gas.expr(),
            warm_case_gas + GasCost::COLD_SLOAD.expr(),
        );

        Self {
            value,
            value_prev,
            committed_value,
            is_warm,
            gas_cost,
            value_eq_prev,
            original_eq_prev,
            original_is_zero,
        }
    }

    pub(crate) fn expr(&self) -> Expression<F> {
        // Return the gas cost
        self.gas_cost.clone()
    }

    #[allow(clippy::too_many_arguments)]
    pub(crate) fn assign(
        &self,
        region: &mut Region<'_, F>,
        offset: usize,
        value: eth_types::Word,
        value_prev: eth_types::Word,
        committed_value: eth_types::Word,
        is_warm: bool,
        randomness: F,
    ) -> Result<(), Error> {
        self.value.assign(
            region,
            offset,
            Some(Word::random_linear_combine(value.to_le_bytes(), randomness)),
        )?;
        self.value_prev.assign(
            region,
            offset,
            Some(Word::random_linear_combine(
                value_prev.to_le_bytes(),
                randomness,
            )),
        )?;
        self.committed_value.assign(
            region,
            offset,
            Some(Word::random_linear_combine(
                committed_value.to_le_bytes(),
                randomness,
            )),
        )?;
        self.is_warm
            .assign(region, offset, Some(F::from(is_warm as u64)))?;
        self.value_eq_prev.assign(
            region,
            offset,
            Word::random_linear_combine(value.to_le_bytes(), randomness),
            Word::random_linear_combine(value_prev.to_le_bytes(), randomness),
        )?;
        self.original_eq_prev.assign(
            region,
            offset,
            Word::random_linear_combine(committed_value.to_le_bytes(), randomness),
            Word::random_linear_combine(value_prev.to_le_bytes(), randomness),
        )?;
        self.original_is_zero.assign(
            region,
            offset,
            Word::random_linear_combine(committed_value.to_le_bytes(), randomness),
        )?;
        Ok(())
    }
}

#[derive(Clone, Debug)]
pub(crate) struct SstoreTxRefundGadget<F> {
    tx_refund_old: Cell<F>,
    tx_refund_new: Expression<F>,
    value: Cell<F>,
    value_prev: Cell<F>,
    committed_value: Cell<F>,
    value_prev_is_zero_gadget: IsZeroGadget<F>,
    value_is_zero_gadget: IsZeroGadget<F>,
    original_is_zero_gadget: IsZeroGadget<F>,
    original_eq_value_gadget: IsEqualGadget<F>,
    prev_eq_value_gadget: IsEqualGadget<F>,
    original_eq_prev_gadget: IsEqualGadget<F>,
}

impl<F: Field> SstoreTxRefundGadget<F> {
    pub(crate) fn construct(
        cb: &mut ConstraintBuilder<F>,
        tx_refund_old: Cell<F>,
        value: Cell<F>,
        value_prev: Cell<F>,
        committed_value: Cell<F>,
    ) -> Self {
        let value_prev_is_zero_gadget = IsZeroGadget::construct(cb, value_prev.expr());
        let value_is_zero_gadget = IsZeroGadget::construct(cb, value.expr());
        let original_is_zero_gadget = IsZeroGadget::construct(cb, committed_value.expr());

        let original_eq_value_gadget =
            IsEqualGadget::construct(cb, committed_value.expr(), value.expr());
        let prev_eq_value_gadget = IsEqualGadget::construct(cb, value_prev.expr(), value.expr());
        let original_eq_prev_gadget =
            IsEqualGadget::construct(cb, committed_value.expr(), value_prev.expr());

        let value_prev_is_zero = value_prev_is_zero_gadget.expr();
        let value_is_zero = value_is_zero_gadget.expr();
        let original_is_zero = original_is_zero_gadget.expr();

        let original_eq_value = original_eq_value_gadget.expr();
        let prev_eq_value = prev_eq_value_gadget.expr();
        let original_eq_prev = original_eq_prev_gadget.expr();

        // (value_prev != value) && (committed_value != Word::from(0)) && (value ==
        // Word::from(0))
        let case_a =
            not::expr(prev_eq_value.clone()) * not::expr(original_is_zero.clone()) * value_is_zero;
        // (value_prev != value) && (committed_value == value) && (committed_value !=
        // Word::from(0))
        let case_b = not::expr(prev_eq_value.clone())
            * original_eq_value.clone()
            * not::expr(original_is_zero.clone());
        // (value_prev != value) && (committed_value == value) && (committed_value ==
        // Word::from(0))
        let case_c = not::expr(prev_eq_value.clone()) * original_eq_value * (original_is_zero);
        // (value_prev != value) && (committed_value != value_prev) && (value_prev ==
        // Word::from(0))
        let case_d = not::expr(prev_eq_value) * not::expr(original_eq_prev) * (value_prev_is_zero);

        let tx_refund_new = tx_refund_old.expr()
            + case_a * GasCost::SSTORE_CLEARS_SCHEDULE.expr()
<<<<<<< HEAD
            + case_b * (GasCost::SSTORE_RESET_GAS.expr() - GasCost::SLOAD_GAS.expr())
            + case_c * (GasCost::SSTORE_SET_GAS.expr() - GasCost::SLOAD_GAS.expr())
=======
            + case_b * (GasCost::SSTORE_RESET.expr() - GasCost::COLD_SLOAD.expr())
            + case_c * (GasCost::SSTORE_SET.expr() - GasCost::COLD_SLOAD.expr())
>>>>>>> 6778b3a5
            - case_d * (GasCost::SSTORE_CLEARS_SCHEDULE.expr());

        Self {
            value,
            value_prev,
            committed_value,
            tx_refund_old,
            tx_refund_new,
            value_prev_is_zero_gadget,
            value_is_zero_gadget,
            original_is_zero_gadget,
            original_eq_value_gadget,
            prev_eq_value_gadget,
            original_eq_prev_gadget,
        }
    }

    pub(crate) fn expr(&self) -> Expression<F> {
        // Return the new tx_refund
        self.tx_refund_new.clone()
    }

    #[allow(clippy::too_many_arguments)]
    pub(crate) fn assign(
        &self,
        region: &mut Region<'_, F>,
        offset: usize,
        tx_refund_old: u64,
        value: eth_types::Word,
        value_prev: eth_types::Word,
        committed_value: eth_types::Word,
        randomness: F,
    ) -> Result<(), Error> {
        self.tx_refund_old
            .assign(region, offset, Some(F::from(tx_refund_old)))?;
        self.value.assign(
            region,
            offset,
            Some(Word::random_linear_combine(value.to_le_bytes(), randomness)),
        )?;
        self.value_prev.assign(
            region,
            offset,
            Some(Word::random_linear_combine(
                value_prev.to_le_bytes(),
                randomness,
            )),
        )?;
        self.committed_value.assign(
            region,
            offset,
            Some(Word::random_linear_combine(
                committed_value.to_le_bytes(),
                randomness,
            )),
        )?;
        self.value_prev_is_zero_gadget.assign(
            region,
            offset,
            Word::random_linear_combine(value_prev.to_le_bytes(), randomness),
        )?;
        self.value_is_zero_gadget.assign(
            region,
            offset,
            Word::random_linear_combine(value.to_le_bytes(), randomness),
        )?;
        self.original_is_zero_gadget.assign(
            region,
            offset,
            Word::random_linear_combine(committed_value.to_le_bytes(), randomness),
        )?;
        self.original_eq_value_gadget.assign(
            region,
            offset,
            Word::random_linear_combine(committed_value.to_le_bytes(), randomness),
            Word::random_linear_combine(value.to_le_bytes(), randomness),
        )?;
        self.prev_eq_value_gadget.assign(
            region,
            offset,
            Word::random_linear_combine(value_prev.to_le_bytes(), randomness),
            Word::random_linear_combine(value.to_le_bytes(), randomness),
        )?;
        self.original_eq_prev_gadget.assign(
            region,
            offset,
            Word::random_linear_combine(committed_value.to_le_bytes(), randomness),
            Word::random_linear_combine(value_prev.to_le_bytes(), randomness),
        )?;
        Ok(())
    }
}

#[cfg(test)]
mod test {

    use crate::{
        evm_circuit::{
            param::STACK_CAPACITY,
            step::ExecutionState,
            table::{CallContextFieldTag, RwTableTag},
            test::{rand_fp, run_test_circuit_incomplete_fixed_table},
            witness::{Block, Bytecode, Call, CodeSource, ExecStep, Rw, RwMap, Transaction},
        },
<<<<<<< HEAD
        test_util::{test_circuits_using_bytecode, BytecodeTestConfig},
=======
        test_util::{run_test_circuits, BytecodeTestConfig},
>>>>>>> 6778b3a5
    };
    use bus_mapping::evm::OpcodeId;
    use eth_types::{address, bytecode, evm_types::GasCost, ToWord, Word};
    use mock::TestContext;
    use std::convert::TryInto;

    fn calc_expected_gas_cost(
        value: Word,
        value_prev: Word,
        committed_value: Word,
        is_warm: bool,
    ) -> u64 {
        let warm_case_gas = if value_prev == value {
            GasCost::WARM_ACCESS
        } else if committed_value == value_prev {
            if committed_value == Word::from(0) {
                GasCost::SSTORE_SET
            } else {
                GasCost::SSTORE_RESET
            }
        } else {
            GasCost::WARM_ACCESS
        };
        if is_warm {
            warm_case_gas.as_u64()
        } else {
            warm_case_gas.as_u64() + GasCost::COLD_SLOAD.as_u64()
        }
    }

    fn calc_expected_tx_refund(
        tx_refund_old: u64,
        value: Word,
        value_prev: Word,
        committed_value: Word,
    ) -> u64 {
        let mut tx_refund_new = tx_refund_old;

        if value_prev != value {
            if (committed_value != Word::from(0)) && (value == Word::from(0)) {
                // CaseA
                tx_refund_new += GasCost::SSTORE_CLEARS_SCHEDULE.as_u64();
            }
            if committed_value == value {
                if committed_value != Word::from(0) {
                    // CaseB
<<<<<<< HEAD
                    tx_refund_new +=
                        GasCost::SSTORE_RESET_GAS.as_u64() - GasCost::SLOAD_GAS.as_u64();
                } else {
                    // CaseC
                    tx_refund_new += GasCost::SSTORE_SET_GAS.as_u64() - GasCost::SLOAD_GAS.as_u64();
=======
                    tx_refund_new += GasCost::SSTORE_RESET.as_u64() - GasCost::COLD_SLOAD.as_u64();
                } else {
                    // CaseC
                    tx_refund_new += GasCost::SSTORE_SET.as_u64() - GasCost::COLD_SLOAD.as_u64();
>>>>>>> 6778b3a5
                }
            }
            if committed_value != value_prev && value_prev == Word::from(0) {
                // CaseD
                tx_refund_new -= GasCost::SSTORE_CLEARS_SCHEDULE.as_u64()
            }
        }

        tx_refund_new
    }

    fn test_ok(
        tx: eth_types::Transaction,
        key: Word,
        value: Word,
        value_prev: Word,
        committed_value: Word,
        is_warm: bool,
        result: bool,
    ) {
        let gas = calc_expected_gas_cost(value, value_prev, committed_value, is_warm);
        let tx_refund_old = GasCost::SSTORE_SET.as_u64();
        let tx_refund_new =
            calc_expected_tx_refund(tx_refund_old, value, value_prev, committed_value);
        let rw_counter_end_of_reversion = if result { 0 } else { 14 };

        let call_data_gas_cost = tx
            .input
            .0
            .iter()
            .fold(0, |acc, byte| acc + if *byte == 0 { 4 } else { 16 });

        let randomness = rand_fp();
        let bytecode = Bytecode::from(&bytecode! {
            PUSH32(value)
            PUSH32(key)
            #[start]
            SSTORE
            STOP
        });
        let block = Block {
            randomness,
            txs: vec![Transaction {
                id: 1,
                nonce: tx.nonce.try_into().unwrap(),
                gas: tx.gas.try_into().unwrap(),
                gas_price: tx.gas_price.unwrap_or_else(Word::zero),
                caller_address: tx.from,
                callee_address: tx.to.unwrap(),
                is_create: tx.to.is_none(),
                value: tx.value,
                call_data: tx.input.to_vec(),
                call_data_length: tx.input.0.len(),
                call_data_gas_cost,
                calls: vec![Call {
                    id: 1,
                    is_root: true,
                    is_create: false,
                    code_source: CodeSource::Account(bytecode.hash),
                    rw_counter_end_of_reversion,
                    is_persistent: result,
                    is_success: result,
                    callee_address: tx.to.unwrap(),
                    ..Default::default()
                }],
                steps: vec![
                    ExecStep {
                        rw_indices: [
                            vec![
                                (RwTableTag::CallContext, 0),
                                (RwTableTag::CallContext, 1),
                                (RwTableTag::CallContext, 2),
                                (RwTableTag::CallContext, 3),
                                (RwTableTag::Stack, 0),
                                (RwTableTag::Stack, 1),
                                (RwTableTag::AccountStorage, 0),
                                (RwTableTag::TxAccessListAccountStorage, 0),
                                (RwTableTag::TxRefund, 0),
                            ],
                            if result {
                                vec![]
                            } else {
                                vec![
                                    (RwTableTag::TxRefund, 1),
                                    (RwTableTag::TxAccessListAccountStorage, 1),
                                    (RwTableTag::AccountStorage, 1),
                                ]
                            },
                        ]
                        .concat(),
                        execution_state: ExecutionState::SSTORE,
                        rw_counter: 1,
                        program_counter: 66,
                        stack_pointer: STACK_CAPACITY - 2,
                        gas_left: gas,
                        gas_cost: gas,
                        opcode: Some(OpcodeId::SSTORE),
                        ..Default::default()
                    },
                    ExecStep {
                        execution_state: ExecutionState::STOP,
                        rw_counter: 10,
                        program_counter: 67,
                        stack_pointer: STACK_CAPACITY,
                        gas_left: 0,
                        opcode: Some(OpcodeId::STOP),
                        state_write_counter: 3,
                        ..Default::default()
                    },
                ],
            }],
            rws: RwMap(
                [
                    (
                        RwTableTag::Stack,
                        vec![
                            Rw::Stack {
                                rw_counter: 5,
                                is_write: false,
                                call_id: 1,
                                stack_pointer: STACK_CAPACITY - 2,
                                value: key,
                            },
                            Rw::Stack {
                                rw_counter: 6,
                                is_write: false,
                                call_id: 1,
                                stack_pointer: STACK_CAPACITY - 1,
                                value,
                            },
                        ],
                    ),
                    (
                        RwTableTag::AccountStorage,
                        [
                            vec![Rw::AccountStorage {
                                rw_counter: 7,
                                is_write: true,
                                account_address: tx.to.unwrap(),
                                storage_key: key,
                                value,
                                value_prev,
                                tx_id: 1usize,
                                committed_value,
                            }],
                            if result {
                                vec![]
                            } else {
                                vec![Rw::AccountStorage {
                                    rw_counter: rw_counter_end_of_reversion,
                                    is_write: true,
                                    account_address: tx.to.unwrap(),
                                    storage_key: key,
                                    value: value_prev,
                                    value_prev: value,
                                    tx_id: 1usize,
                                    committed_value,
                                }]
                            },
                        ]
                        .concat(),
                    ),
                    (
                        RwTableTag::TxAccessListAccountStorage,
                        [
                            vec![Rw::TxAccessListAccountStorage {
                                rw_counter: 8,
                                is_write: true,
                                tx_id: 1usize,
                                account_address: tx.to.unwrap(),
                                storage_key: key,
                                value: true,
                                value_prev: is_warm,
                            }],
                            if result {
                                vec![]
                            } else {
                                vec![Rw::TxAccessListAccountStorage {
                                    rw_counter: rw_counter_end_of_reversion - 1,
                                    is_write: true,
                                    tx_id: 1usize,
                                    account_address: tx.to.unwrap(),
                                    storage_key: key,
                                    value: is_warm,
                                    value_prev: true,
                                }]
                            },
                        ]
                        .concat(),
                    ),
                    (
                        RwTableTag::TxRefund,
                        [
                            vec![Rw::TxRefund {
                                rw_counter: 9,
                                is_write: true,
                                tx_id: 1usize,
                                value: tx_refund_new,
                                value_prev: tx_refund_old,
                            }],
                            if result {
                                vec![]
                            } else {
                                vec![Rw::TxRefund {
                                    rw_counter: rw_counter_end_of_reversion - 2,
                                    is_write: true,
                                    tx_id: 1usize,
                                    value: tx_refund_old,
                                    value_prev: tx_refund_new,
                                }]
                            },
                        ]
                        .concat(),
                    ),
                    (
                        RwTableTag::CallContext,
                        vec![
                            Rw::CallContext {
                                rw_counter: 1,
                                is_write: false,
                                call_id: 1,
                                field_tag: CallContextFieldTag::TxId,
                                value: Word::one(),
                            },
                            Rw::CallContext {
                                rw_counter: 2,
                                is_write: false,
                                call_id: 1,
                                field_tag: CallContextFieldTag::RwCounterEndOfReversion,
                                value: Word::from(rw_counter_end_of_reversion),
                            },
                            Rw::CallContext {
                                rw_counter: 3,
                                is_write: false,
                                call_id: 1,
                                field_tag: CallContextFieldTag::IsPersistent,
                                value: Word::from(result as u64),
                            },
                            Rw::CallContext {
                                rw_counter: 4,
                                is_write: false,
                                call_id: 1,
                                field_tag: CallContextFieldTag::CalleeAddress,
                                value: tx.to.unwrap().to_word(),
                            },
                        ],
                    ),
                ]
                .into(),
            ),
            bytecodes: vec![bytecode],
            ..Default::default()
        };

        assert_eq!(run_test_circuit_incomplete_fixed_table(block), Ok(()));
    }

    fn mock_tx() -> eth_types::Transaction {
        let from = address!("0x00000000000000000000000000000000000000fe");
        let to = address!("0x00000000000000000000000000000000000000ff");
        eth_types::Transaction {
            from,
            to: Some(to),
            ..Default::default()
        }
    }

    #[test]
    fn sstore_gadget_warm_persist() {
        // value_prev == value
        test_ok(
            mock_tx(),
            0x030201.into(),
            0x060504.into(),
            0x060504.into(),
            0x060504.into(),
            true,
            true,
        );
        // value_prev != value, original_value == value_prev, original_value != 0
        test_ok(
            mock_tx(),
            0x030201.into(),
            0x060504.into(),
            0x060505.into(),
            0x060505.into(),
            true,
            true,
        );
        // value_prev != value, original_value == value_prev, original_value == 0
        test_ok(
            mock_tx(),
            0x030201.into(),
            0x060504.into(),
            0.into(),
            0.into(),
            true,
            true,
        );
        // value_prev != value, original_value != value_prev, value != original_value
        test_ok(
            mock_tx(),
            0x030201.into(),
            0x060504.into(),
            0x060505.into(),
            0x060506.into(),
            true,
            true,
        );
        // value_prev != value, original_value != value_prev, value == original_value
        test_ok(
            mock_tx(),
            0x030201.into(),
            0x060504.into(),
            0x060505.into(),
            0x060504.into(),
            true,
            true,
        );
    }

    fn sstore_gadget_warm_revert() {
        // value_prev == value
        test_ok(
            mock_tx(),
            0x030201.into(),
            0x060504.into(),
            0x060504.into(),
            0x060504.into(),
            true,
            false,
        );
        // value_prev != value, original_value == value_prev, original_value != 0
        test_ok(
            mock_tx(),
            0x030201.into(),
            0x060504.into(),
            0x060505.into(),
            0x060505.into(),
            true,
            false,
        );
        // value_prev != value, original_value == value_prev, original_value == 0
        test_ok(
            mock_tx(),
            0x030201.into(),
            0x060504.into(),
            0.into(),
            0.into(),
            true,
            false,
        );
        // value_prev != value, original_value != value_prev, value != original_value
        test_ok(
            mock_tx(),
            0x030201.into(),
            0x060504.into(),
            0x060505.into(),
            0x060506.into(),
            true,
            false,
        );
        // value_prev != value, original_value != value_prev, value == original_value
        test_ok(
            mock_tx(),
            0x030201.into(),
            0x060504.into(),
            0x060505.into(),
            0x060504.into(),
            true,
            false,
        );
    }

    #[test]
    fn sstore_gadget_cold_persist() {
        // value_prev == value
        test_ok(
            mock_tx(),
            0x030201.into(),
            0x060504.into(),
            0x060504.into(),
            0x060504.into(),
            false,
            true,
        );
        // value_prev != value, original_value == value_prev, original_value != 0
        test_ok(
            mock_tx(),
            0x030201.into(),
            0x060504.into(),
            0x060505.into(),
            0x060505.into(),
            false,
            true,
        );
        // value_prev != value, original_value == value_prev, original_value == 0
        test_ok(
            mock_tx(),
            0x030201.into(),
            0x060504.into(),
            0.into(),
            0.into(),
            false,
            true,
        );
        // value_prev != value, original_value != value_prev, value != original_value
        test_ok(
            mock_tx(),
            0x030201.into(),
            0x060504.into(),
            0x060505.into(),
            0x060506.into(),
            false,
            true,
        );
        // value_prev != value, original_value != value_prev, value == original_value
        test_ok(
            mock_tx(),
            0x030201.into(),
            0x060504.into(),
            0x060505.into(),
            0x060504.into(),
            false,
            true,
        );
    }

    #[test]
    fn sstore_gadget_cold_revert() {
        // value_prev == value
        test_ok(
            mock_tx(),
            0x030201.into(),
            0x060504.into(),
            0x060504.into(),
            0x060504.into(),
            false,
            false,
        );
        // value_prev != value, original_value == value_prev, original_value != 0
        test_ok(
            mock_tx(),
            0x030201.into(),
            0x060504.into(),
            0x060505.into(),
            0x060505.into(),
            false,
            false,
        );
        // value_prev != value, original_value == value_prev, original_value == 0
        test_ok(
            mock_tx(),
            0x030201.into(),
            0x060504.into(),
            0.into(),
            0.into(),
            false,
            false,
        );
        // value_prev != value, original_value != value_prev, value != original_value
        test_ok(
            mock_tx(),
            0x030201.into(),
            0x060504.into(),
            0x060505.into(),
            0x060506.into(),
            false,
            false,
        );
        // value_prev != value, original_value != value_prev, value == original_value
        test_ok(
            mock_tx(),
            0x030201.into(),
            0x060504.into(),
            0x060505.into(),
            0x060504.into(),
            false,
            false,
        );
    }

    // TODO: with modularized mock, we can test more cases using real trace later,
    // including both code/warm persistent/revert.
    #[test]
    fn sstore_busmapping_simple() {
        let bytecode = bytecode! {
            #[start]
            PUSH32(0x030201) // value
            PUSH32(0x060504) // key
            SSTORE
            STOP
        };

        let test_config = BytecodeTestConfig {
            enable_state_circuit_test: false,
            ..Default::default()
        };
        assert_eq!(
<<<<<<< HEAD
            test_circuits_using_bytecode(bytecode, test_config, None),
=======
            run_test_circuits(
                TestContext::<2, 1>::simple_ctx_with_bytecode(bytecode).unwrap(),
                Some(test_config),
            ),
>>>>>>> 6778b3a5
            Ok(())
        );
    }

    #[test]
    fn sstore_busmapping_revert() {
        let bytecode = bytecode! {
            #[start]
            PUSH32(0x030201) // value
            PUSH32(0x060504) // key
            SSTORE
            REVERT
        };

        let test_config = BytecodeTestConfig {
            enable_state_circuit_test: false,
            ..Default::default()
        };
        assert_eq!(
<<<<<<< HEAD
            test_circuits_using_bytecode(bytecode, test_config, None),
=======
            run_test_circuits(
                TestContext::<2, 1>::simple_ctx_with_bytecode(bytecode).unwrap(),
                Some(test_config),
            ),
>>>>>>> 6778b3a5
            Ok(())
        );
    }
}<|MERGE_RESOLUTION|>--- conflicted
+++ resolved
@@ -393,13 +393,8 @@
 
         let tx_refund_new = tx_refund_old.expr()
             + case_a * GasCost::SSTORE_CLEARS_SCHEDULE.expr()
-<<<<<<< HEAD
-            + case_b * (GasCost::SSTORE_RESET_GAS.expr() - GasCost::SLOAD_GAS.expr())
-            + case_c * (GasCost::SSTORE_SET_GAS.expr() - GasCost::SLOAD_GAS.expr())
-=======
             + case_b * (GasCost::SSTORE_RESET.expr() - GasCost::COLD_SLOAD.expr())
             + case_c * (GasCost::SSTORE_SET.expr() - GasCost::COLD_SLOAD.expr())
->>>>>>> 6778b3a5
             - case_d * (GasCost::SSTORE_CLEARS_SCHEDULE.expr());
 
         Self {
@@ -504,11 +499,7 @@
             test::{rand_fp, run_test_circuit_incomplete_fixed_table},
             witness::{Block, Bytecode, Call, CodeSource, ExecStep, Rw, RwMap, Transaction},
         },
-<<<<<<< HEAD
-        test_util::{test_circuits_using_bytecode, BytecodeTestConfig},
-=======
         test_util::{run_test_circuits, BytecodeTestConfig},
->>>>>>> 6778b3a5
     };
     use bus_mapping::evm::OpcodeId;
     use eth_types::{address, bytecode, evm_types::GasCost, ToWord, Word};
@@ -555,18 +546,13 @@
             if committed_value == value {
                 if committed_value != Word::from(0) {
                     // CaseB
-<<<<<<< HEAD
-                    tx_refund_new +=
-                        GasCost::SSTORE_RESET_GAS.as_u64() - GasCost::SLOAD_GAS.as_u64();
-                } else {
-                    // CaseC
-                    tx_refund_new += GasCost::SSTORE_SET_GAS.as_u64() - GasCost::SLOAD_GAS.as_u64();
-=======
                     tx_refund_new += GasCost::SSTORE_RESET.as_u64() - GasCost::COLD_SLOAD.as_u64();
                 } else {
                     // CaseC
                     tx_refund_new += GasCost::SSTORE_SET.as_u64() - GasCost::COLD_SLOAD.as_u64();
->>>>>>> 6778b3a5
+                } else {
+                    // CaseC
+                    tx_refund_new += GasCost::SSTORE_SET_GAS.as_u64() - GasCost::SLOAD_GAS.as_u64();
                 }
             }
             if committed_value != value_prev && value_prev == Word::from(0) {
@@ -1066,14 +1052,10 @@
             ..Default::default()
         };
         assert_eq!(
-<<<<<<< HEAD
-            test_circuits_using_bytecode(bytecode, test_config, None),
-=======
             run_test_circuits(
                 TestContext::<2, 1>::simple_ctx_with_bytecode(bytecode).unwrap(),
                 Some(test_config),
             ),
->>>>>>> 6778b3a5
             Ok(())
         );
     }
@@ -1093,14 +1075,10 @@
             ..Default::default()
         };
         assert_eq!(
-<<<<<<< HEAD
-            test_circuits_using_bytecode(bytecode, test_config, None),
-=======
             run_test_circuits(
                 TestContext::<2, 1>::simple_ctx_with_bytecode(bytecode).unwrap(),
                 Some(test_config),
             ),
->>>>>>> 6778b3a5
             Ok(())
         );
     }
