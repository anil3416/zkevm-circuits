--- conflicted
+++ resolved
@@ -894,12 +894,8 @@
             is_write,
             RwTableTag::Memory,
             [
-<<<<<<< HEAD
                 call_id.unwrap_or_else(|| self.curr.state.call_id.expr()),
-=======
-                self.curr.state.call_id.expr(),
-                0.expr(),
->>>>>>> f4e31ed2
+                0.expr(),
                 memory_address,
                 0.expr(),
                 byte,
