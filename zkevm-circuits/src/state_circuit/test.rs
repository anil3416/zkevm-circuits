--- conflicted
+++ resolved
@@ -40,16 +40,10 @@
         config: &StateConfig<F, QUICK_CHECK>,
     ) -> Column<Advice> {
         match self {
-<<<<<<< HEAD
             Self::IsWrite => config.rw_table.is_write,
             Self::Address => config.rw_table.address,
             Self::AddressLimb0 => config.address_mpi.limbs[0],
             Self::AddressLimb1 => config.address_mpi.limbs[1],
-=======
-            Self::IsWrite => config.is_write,
-            Self::Address => config.address.value,
-            Self::AddressLimb0 => config.address.limbs[0],
-            Self::AddressLimb1 => config.address.limbs[1],
             Self::StorageKey => config.storage_key.encoded,
             Self::StorageKeyByte0 => config.storage_key.bytes[0],
             Self::StorageKeyByte1 => config.storage_key.bytes[1],
@@ -57,7 +51,6 @@
             Self::Value => config.value,
             Self::RwCounter => config.rw_counter.value,
             Self::RwCounterLimb0 => config.rw_counter.limbs[0],
->>>>>>> 6b7c8d49
         }
     }
 }
