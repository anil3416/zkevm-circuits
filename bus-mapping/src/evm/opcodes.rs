--- conflicted
+++ resolved
@@ -267,8 +267,27 @@
     state: &mut CircuitInputStateRef,
     geth_steps: &[GethExecStep],
 ) -> Result<Vec<ExecStep>, Error> {
-<<<<<<< HEAD
     let opcode = down_cast_to_opcode(opcode_id);
+    // check if have error
+    let geth_step = &geth_steps[0];
+    let mut exec_step = state.new_step(geth_step)?;
+    let next_step = if geth_steps.len() > 1 {
+        Some(&geth_steps[0])
+    } else {
+        None
+    };
+
+    if let Some(exec_error) = state.get_step_err(geth_step, next_step).unwrap() {
+        log::warn!(
+            "geth error {:?} occurred in  {:?}",
+            exec_error,
+            geth_step.op
+        );
+        exec_step.error = Some(exec_error);
+        state.handle_return(geth_step)?;
+        return Ok(vec![exec_step]);
+    }
+    // if no errors, continue as normal
 
     let memory = opcode.reconstruct_memory(state, geth_steps)?;
 
@@ -301,30 +320,6 @@
     // release after use
     geth_steps[0].memory.replace(Memory::default());
     Ok(steps)
-=======
-    let fn_gen_associated_ops = fn_gen_associated_ops(opcode_id);
-    // check if have error
-    let geth_step = &geth_steps[0];
-    let mut exec_step = state.new_step(geth_step)?;
-    let next_step = if geth_steps.len() > 1 {
-        Some(&geth_steps[0])
-    } else {
-        None
-    };
-
-    if let Some(exec_error) = state.get_step_err(geth_step, next_step).unwrap() {
-        log::warn!(
-            "geth error {:?} occurred in  {:?}",
-            exec_error,
-            geth_step.op
-        );
-        exec_step.error = Some(exec_error);
-        state.handle_return(geth_step)?;
-        return Ok(vec![exec_step]);
-    }
-    // if no errors, continue as normal
-    fn_gen_associated_ops(state, geth_steps)
->>>>>>> c98509aa
 }
 
 pub fn gen_begin_tx_ops(state: &mut CircuitInputStateRef) -> Result<ExecStep, Error> {
