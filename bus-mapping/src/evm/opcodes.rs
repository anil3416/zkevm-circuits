//! Definition of each opcode of the EVM.
use crate::{
    circuit_input_builder::{CircuitInputStateRef, ExecStep},
    evm::OpcodeId,
    operation::{
        AccountField, CallContextField, TxAccessListAccountOp, TxReceiptField, TxRefundOp, RW,
    },
    Error,
};
use core::fmt::Debug;
use eth_types::{
    evm_types::{GasCost, MAX_REFUND_QUOTIENT_OF_GAS_USED},
    GethExecStep, ToAddress, ToWord, Word,
};
use keccak256::EMPTY_HASH;
use log::warn;
use std::collections::HashMap;
use std::ops::Deref;

mod balance;
mod call;
mod calldatacopy;
mod calldataload;
mod calldatasize;
mod caller;
mod callvalue;
mod chainid;
mod codecopy;
mod codesize;
mod create;
mod dup;
mod extcodecopy;
mod extcodehash;
mod extcodesize;
mod gasprice;
mod logs;
mod mload;
mod mstore;
mod number;
mod origin;
mod r#return;
mod returndatacopy;
mod selfbalance;
mod sha3;
mod sload;
mod sstore;
mod stackonlyop;
mod stop;
mod swap;

#[cfg(test)]
mod memory_expansion_test;

<<<<<<< HEAD
use balance::Balance;
=======
>>>>>>> dc5fd5fa
use call::Call;
use calldatacopy::Calldatacopy;
use calldataload::Calldataload;
use calldatasize::Calldatasize;
use caller::Caller;
use callvalue::Callvalue;
use codecopy::Codecopy;
use codesize::Codesize;
use create::DummyCreate;
use dup::Dup;
use eth_types::evm_types::Memory;
use extcodecopy::Extcodecopy;
use extcodehash::Extcodehash;
use extcodesize::Extcodesize;
use gasprice::GasPrice;
use logs::Log;
use mload::Mload;
use mstore::Mstore;
use origin::Origin;
use r#return::Return;
use returndatacopy::Returndatacopy;
use selfbalance::Selfbalance;
use sha3::Sha3;
use sload::Sload;
use sstore::Sstore;
use stackonlyop::StackOnlyOpcode;
use stop::Stop;
use swap::Swap;

/// Generic opcode trait which defines the logic of the
/// [`Operation`](crate::operation::Operation) that should be generated for one
/// or multiple [`ExecStep`](crate::circuit_input_builder::ExecStep) depending
/// of the [`OpcodeId`] it contains.
pub trait Opcode: Debug {
    /// Generate the associated [`MemoryOp`](crate::operation::MemoryOp)s,
    /// [`StackOp`](crate::operation::StackOp)s, and
    /// [`StorageOp`](crate::operation::StorageOp)s associated to the Opcode
    /// is implemented for.
    fn gen_associated_ops(
        &self,
        state: &mut CircuitInputStateRef,
        geth_steps: &[GethExecStep],
    ) -> Result<Vec<ExecStep>, Error>;

<<<<<<< HEAD
=======
    /// Reconstruct memory for next step from current step.
>>>>>>> dc5fd5fa
    fn reconstruct_memory(
        &self,
        _state: &mut CircuitInputStateRef,
        geth_steps: &[GethExecStep],
    ) -> Result<Memory, Error> {
<<<<<<< HEAD
        Ok(geth_steps[0].memory.borrow().clone())
=======
        Ok(geth_steps[0].memory.replace(Memory::default()))
>>>>>>> dc5fd5fa
    }
}

#[derive(Debug, Copy, Clone)]
struct Dummy;

impl Opcode for Dummy {
    fn gen_associated_ops(
        &self,
        state: &mut CircuitInputStateRef,
        geth_steps: &[GethExecStep],
    ) -> Result<Vec<ExecStep>, Error> {
        Ok(vec![state.new_step(&geth_steps[0])?])
    }
}

fn down_cast_to_opcode(opcode_id: &OpcodeId) -> &dyn Opcode {
    if opcode_id.is_push() {
        return &StackOnlyOpcode::<0, 1>;
    }

    match opcode_id {
        OpcodeId::STOP => &Stop,
        OpcodeId::ADD => &StackOnlyOpcode::<2, 1>,
        OpcodeId::MUL => &StackOnlyOpcode::<2, 1>,
        OpcodeId::SUB => &StackOnlyOpcode::<2, 1>,
        OpcodeId::DIV => &StackOnlyOpcode::<2, 1>,
        OpcodeId::SDIV => &StackOnlyOpcode::<2, 1>,
        OpcodeId::MOD => &StackOnlyOpcode::<2, 1>,
        OpcodeId::SMOD => &StackOnlyOpcode::<2, 1>,
        OpcodeId::ADDMOD => &StackOnlyOpcode::<3, 1>,
        OpcodeId::MULMOD => &StackOnlyOpcode::<3, 1>,
        OpcodeId::EXP => &StackOnlyOpcode::<2, 1>,
        OpcodeId::SIGNEXTEND => &StackOnlyOpcode::<2, 1>,
        OpcodeId::LT => &StackOnlyOpcode::<2, 1>,
        OpcodeId::GT => &StackOnlyOpcode::<2, 1>,
        OpcodeId::SLT => &StackOnlyOpcode::<2, 1>,
        OpcodeId::SGT => &StackOnlyOpcode::<2, 1>,
        OpcodeId::EQ => &StackOnlyOpcode::<2, 1>,
        OpcodeId::ISZERO => &StackOnlyOpcode::<1, 1>,
        OpcodeId::AND => &StackOnlyOpcode::<2, 1>,
        OpcodeId::OR => &StackOnlyOpcode::<2, 1>,
        OpcodeId::XOR => &StackOnlyOpcode::<2, 1>,
        OpcodeId::NOT => &StackOnlyOpcode::<1, 1>,
        OpcodeId::BYTE => &StackOnlyOpcode::<2, 1>,
        OpcodeId::SHL => &StackOnlyOpcode::<2, 1>,
        OpcodeId::SHR => &StackOnlyOpcode::<2, 1>,
        OpcodeId::SAR => &StackOnlyOpcode::<2, 1>,
        OpcodeId::SHA3 => &Sha3,
        OpcodeId::ADDRESS => &StackOnlyOpcode::<0, 1>,
<<<<<<< HEAD
        OpcodeId::BALANCE => &Balance,
=======
        OpcodeId::BALANCE => &StackOnlyOpcode::<1, 1>,
>>>>>>> dc5fd5fa
        OpcodeId::ORIGIN => &Origin,
        OpcodeId::CALLER => &Caller,
        OpcodeId::CALLVALUE => &Callvalue,
        OpcodeId::CALLDATASIZE => &Calldatasize,
        OpcodeId::CALLDATALOAD => &Calldataload,
        OpcodeId::CALLDATACOPY => &Calldatacopy,
        OpcodeId::GASPRICE => &GasPrice,
        OpcodeId::CODECOPY => &Codecopy,
        OpcodeId::CODESIZE => &Codesize,
<<<<<<< HEAD
        OpcodeId::EXTCODESIZE => &Extcodesize,
=======
        OpcodeId::EXTCODESIZE => &StackOnlyOpcode::<1, 1>,
>>>>>>> dc5fd5fa
        OpcodeId::EXTCODECOPY => &Extcodecopy,
        OpcodeId::RETURNDATASIZE => &StackOnlyOpcode::<0, 1>,
        OpcodeId::RETURNDATACOPY => &Returndatacopy,
        OpcodeId::EXTCODEHASH => &Extcodehash,
        OpcodeId::BLOCKHASH => &StackOnlyOpcode::<1, 1>,
        OpcodeId::COINBASE => &StackOnlyOpcode::<0, 1>,
        OpcodeId::TIMESTAMP => &StackOnlyOpcode::<0, 1>,
        OpcodeId::NUMBER => &StackOnlyOpcode::<0, 1>,
        OpcodeId::DIFFICULTY => &StackOnlyOpcode::<0, 1>,
        OpcodeId::GASLIMIT => &StackOnlyOpcode::<0, 1>,
        OpcodeId::CHAINID => &StackOnlyOpcode::<0, 1>,
        OpcodeId::SELFBALANCE => &Selfbalance,
        OpcodeId::BASEFEE => &StackOnlyOpcode::<0, 1>,
        OpcodeId::POP => &StackOnlyOpcode::<1, 0>,
        OpcodeId::MLOAD => &Mload,
        OpcodeId::MSTORE => &Mstore::<false>,
        OpcodeId::MSTORE8 => &Mstore::<true>,
        OpcodeId::SLOAD => &Sload,
        OpcodeId::SSTORE => &Sstore,
        OpcodeId::JUMP => &StackOnlyOpcode::<1, 0>,
        OpcodeId::JUMPI => &StackOnlyOpcode::<2, 0>,
        OpcodeId::PC => &StackOnlyOpcode::<0, 1>,
        OpcodeId::MSIZE => &StackOnlyOpcode::<0, 1>,
        OpcodeId::GAS => &StackOnlyOpcode::<0, 1>,
        OpcodeId::JUMPDEST => &Dummy,
        OpcodeId::DUP1 => &Dup::<1>,
        OpcodeId::DUP2 => &Dup::<2>,
        OpcodeId::DUP3 => &Dup::<3>,
        OpcodeId::DUP4 => &Dup::<4>,
        OpcodeId::DUP5 => &Dup::<5>,
        OpcodeId::DUP6 => &Dup::<6>,
        OpcodeId::DUP7 => &Dup::<7>,
        OpcodeId::DUP8 => &Dup::<8>,
        OpcodeId::DUP9 => &Dup::<9>,
        OpcodeId::DUP10 => &Dup::<10>,
        OpcodeId::DUP11 => &Dup::<11>,
        OpcodeId::DUP12 => &Dup::<12>,
        OpcodeId::DUP13 => &Dup::<13>,
        OpcodeId::DUP14 => &Dup::<14>,
        OpcodeId::DUP15 => &Dup::<15>,
        OpcodeId::DUP16 => &Dup::<16>,
        OpcodeId::SWAP1 => &Swap::<1>,
        OpcodeId::SWAP2 => &Swap::<2>,
        OpcodeId::SWAP3 => &Swap::<3>,
        OpcodeId::SWAP4 => &Swap::<4>,
        OpcodeId::SWAP5 => &Swap::<5>,
        OpcodeId::SWAP6 => &Swap::<6>,
        OpcodeId::SWAP7 => &Swap::<7>,
        OpcodeId::SWAP8 => &Swap::<8>,
        OpcodeId::SWAP9 => &Swap::<9>,
        OpcodeId::SWAP10 => &Swap::<10>,
        OpcodeId::SWAP11 => &Swap::<11>,
        OpcodeId::SWAP12 => &Swap::<12>,
        OpcodeId::SWAP13 => &Swap::<13>,
        OpcodeId::SWAP14 => &Swap::<14>,
        OpcodeId::SWAP15 => &Swap::<15>,
        OpcodeId::SWAP16 => &Swap::<16>,
        OpcodeId::LOG0 => &Log,
        OpcodeId::LOG1 => &Log,
        OpcodeId::LOG2 => &Log,
        OpcodeId::LOG3 => &Log,
        OpcodeId::LOG4 => &Log,
        // OpcodeId::CREATE => {},
        OpcodeId::CALL => &Call,
        // OpcodeId::CALLCODE => {},
        OpcodeId::RETURN => &Return,
        // OpcodeId::DELEGATECALL => {},
        // OpcodeId::CREATE2 => {},
        // OpcodeId::STATICCALL => {},
        // REVERT is almost the same as RETURN
        OpcodeId::REVERT => &Return,
<<<<<<< HEAD
        OpcodeId::INVALID(_) => &Stop,
=======
>>>>>>> dc5fd5fa
        OpcodeId::SELFDESTRUCT => {
            warn!("Using dummy gen_selfdestruct_ops for opcode SELFDESTRUCT");
            &DummySelfDestruct
        }
        OpcodeId::CALLCODE | OpcodeId::DELEGATECALL | OpcodeId::STATICCALL => {
            warn!("Using dummy gen_call_ops for opcode {:?}", opcode_id);
            &DummyCall
<<<<<<< HEAD
        }
        OpcodeId::CREATE => {
            warn!("Using dummy gen_create_ops for opcode {:?}", opcode_id);
            &DummyCreate::<false>
=======
>>>>>>> dc5fd5fa
        }
        OpcodeId::CREATE2 => {
            warn!("Using dummy gen_create_ops for opcode {:?}", opcode_id);
<<<<<<< HEAD
            &DummyCreate::<true>
=======
            &DummyCreate
>>>>>>> dc5fd5fa
        }
        _ => {
            warn!("Using dummy gen_associated_ops for opcode {:?}", opcode_id);
            &Dummy
        }
    }
}

#[allow(clippy::collapsible_else_if)]
/// Generate the associated operations according to the particular
/// [`OpcodeId`].
pub fn gen_associated_ops(
    opcode_id: &OpcodeId,
    state: &mut CircuitInputStateRef,
    geth_steps: &[GethExecStep],
) -> Result<Vec<ExecStep>, Error> {
    let opcode = down_cast_to_opcode(opcode_id);

    let memory = opcode.reconstruct_memory(state, geth_steps)?;

    if geth_steps.len() > 1 {
        if !geth_steps[1].memory.borrow().is_empty() {
            // memory trace is enabled or it is a call
<<<<<<< HEAD
            assert_eq!(geth_steps[1].memory.borrow().deref(), &memory);
=======
            assert_eq!(geth_steps[1].memory.borrow().deref(), &memory, "{:?} goes wrong", opcode_id);
>>>>>>> dc5fd5fa
        } else {
            if opcode_id.is_call() {
                if geth_steps[0].depth == geth_steps[1].depth {
                    geth_steps[1].memory.replace(memory.clone());
                } else {
                    geth_steps[1].memory.replace(Memory::default());
                }
            } else {
                // debug: enable trace = true
                // TODO: comment this when mem trace = false(auto) .. heihei...
                //assert_eq!(geth_steps[1].memory.borrow().deref(), &memory);
                geth_steps[1].memory.replace(memory.clone());
            }
        }
        state.call_ctx_mut()?.memory = memory;
    }
    opcode.gen_associated_ops(state, geth_steps)
}

pub fn gen_begin_tx_ops(state: &mut CircuitInputStateRef) -> Result<ExecStep, Error> {
    let mut exec_step = state.new_begin_tx_step();
    let call = state.call()?.clone();

    for (field, value) in [
        (CallContextField::TxId, state.tx_ctx.id().into()),
        (
            CallContextField::RwCounterEndOfReversion,
            call.rw_counter_end_of_reversion.into(),
        ),
        (
            CallContextField::IsPersistent,
            (call.is_persistent as usize).into(),
        ),
    ] {
        state.call_context_read(&mut exec_step, call.call_id, field, value);
    }

    // Increase caller's nonce
    let caller_address = call.caller_address;
    let nonce_prev = state.sdb.increase_nonce(&caller_address);
    state.account_write(
        &mut exec_step,
        caller_address,
        AccountField::Nonce,
        (nonce_prev + 1).into(),
        nonce_prev.into(),
    )?;

    // Add caller and callee into access list
    for address in [call.caller_address, call.address] {
        state.sdb.add_account_to_access_list(address);
        state.tx_accesslist_account_write(
            &mut exec_step,
            state.tx_ctx.id(),
            address,
            true,
            false,
        )?;
    }

    // Calculate intrinsic gas cost
    let call_data_gas_cost = state
        .tx
        .input
        .iter()
        .fold(0, |acc, byte| acc + if *byte == 0 { 4 } else { 16 });
    let intrinsic_gas_cost = if state.tx.is_create() {
        GasCost::CREATION_TX.as_u64()
    } else {
        GasCost::TX.as_u64()
    } + call_data_gas_cost;
    exec_step.gas_cost = GasCost(intrinsic_gas_cost);

    // Transfer with fee
    state.transfer_with_fee(
        &mut exec_step,
        call.caller_address,
        call.address,
        call.value,
        state.tx.gas_price * state.tx.gas,
    )?;

    // Get code_hash of callee
    let (_, callee_account) = state.sdb.get_account(&call.address);
    let code_hash = callee_account.code_hash;

    // There are 4 branches from here.
    match (
        call.is_create(),
        state.is_precompiled(&call.address),
        code_hash.to_fixed_bytes() == *EMPTY_HASH,
    ) {
        // 1. Creation transaction.
        (true, _, _) => {
            warn!("Creation transaction is left unimplemented");
            Ok(exec_step)
        }
        // 2. Call to precompiled.
        (_, true, _) => {
            warn!("Call to precompiled is left unimplemented");
            Ok(exec_step)
        }
        (_, _, is_empty_code_hash) => {
            state.account_read(
                &mut exec_step,
                call.address,
                AccountField::CodeHash,
                code_hash.to_word(),
                code_hash.to_word(),
            )?;

            // 3. Call to account with empty code.
            if is_empty_code_hash {
                warn!("Call to account with empty code is left unimplemented");
                return Ok(exec_step);
            }

            // 4. Call to account with non-empty code.
            for (field, value) in [
                (CallContextField::Depth, call.depth.into()),
                (
                    CallContextField::CallerAddress,
                    call.caller_address.to_word(),
                ),
                (CallContextField::CalleeAddress, call.address.to_word()),
                (
                    CallContextField::CallDataOffset,
                    call.call_data_offset.into(),
                ),
                (
                    CallContextField::CallDataLength,
                    call.call_data_length.into(),
                ),
                (CallContextField::Value, call.value),
                (CallContextField::IsStatic, (call.is_static as usize).into()),
                (CallContextField::LastCalleeId, 0.into()),
                (CallContextField::LastCalleeReturnDataOffset, 0.into()),
                (CallContextField::LastCalleeReturnDataLength, 0.into()),
                (CallContextField::IsRoot, 1.into()),
                (CallContextField::IsCreate, 0.into()),
                (CallContextField::CodeHash, code_hash.to_word()),
            ] {
                state.call_context_read(&mut exec_step, call.call_id, field, value);
            }

            Ok(exec_step)
        }
    }
}

pub fn gen_end_tx_ops(
    state: &mut CircuitInputStateRef,
    cumulative_gas_used: &mut HashMap<usize, u64>,
) -> Result<ExecStep, Error> {
    let mut exec_step = state.new_end_tx_step();
    let call = state.tx.calls()[0].clone();

    state.call_context_read(
        &mut exec_step,
        call.call_id,
        CallContextField::TxId,
        state.tx_ctx.id().into(),
    );
    state.call_context_read(
        &mut exec_step,
        call.call_id,
        CallContextField::IsPersistent,
        Word::from(call.is_persistent as u8),
    );

    let refund = state.sdb.refund();
    state.push_op(
        &mut exec_step,
        RW::READ,
        TxRefundOp {
            tx_id: state.tx_ctx.id(),
            value: refund,
            value_prev: refund,
        },
    );

    let effective_refund =
        refund.min((state.tx.gas - exec_step.gas_left.0) / MAX_REFUND_QUOTIENT_OF_GAS_USED as u64);
    let (found, caller_account) = state.sdb.get_account_mut(&call.caller_address);
    if !found {
        return Err(Error::AccountNotFound(call.caller_address));
    }
    let caller_balance_prev = caller_account.balance;
    let caller_balance =
        caller_account.balance + state.tx.gas_price * (exec_step.gas_left.0 + effective_refund);

    state.account_write(
        &mut exec_step,
        call.caller_address,
        AccountField::Balance,
        caller_balance,
        caller_balance_prev,
    )?;

    let effective_tip = state.tx.gas_price - state.block.base_fee;
    let (found, coinbase_account) = state.sdb.get_account_mut(&state.block.coinbase);
    if !found {
        return Err(Error::AccountNotFound(state.block.coinbase));
    }
    let coinbase_balance_prev = coinbase_account.balance;
    let coinbase_balance =
        coinbase_account.balance + effective_tip * (state.tx.gas - exec_step.gas_left.0);
    state.account_write(
        &mut exec_step,
        state.block.coinbase,
        AccountField::Balance,
        coinbase_balance,
        coinbase_balance_prev,
    )?;

    // handle tx receipt tag
    state.tx_receipt_read(
        &mut exec_step,
        state.tx_ctx.id(),
        TxReceiptField::PostStateOrStatus,
        call.is_persistent as u64,
    )?;

    let log_id = exec_step.log_id;
    state.tx_receipt_read(
        &mut exec_step,
        state.tx_ctx.id(),
        TxReceiptField::LogLength,
        log_id as u64,
    )?;

    let gas_used = state.tx.gas - exec_step.gas_left.0;
    let mut current_cumulative_gas_used: u64 = 0;
    if state.tx_ctx.id() > 1 {
        current_cumulative_gas_used = *cumulative_gas_used.get(&(state.tx_ctx.id() - 1)).unwrap();
        // query pre tx cumulative gas
        state.tx_receipt_read(
            &mut exec_step,
            state.tx_ctx.id() - 1,
            TxReceiptField::CumulativeGasUsed,
            current_cumulative_gas_used,
        )?;
    }

    state.tx_receipt_read(
        &mut exec_step,
        state.tx_ctx.id(),
        TxReceiptField::CumulativeGasUsed,
        current_cumulative_gas_used + gas_used,
    )?;

    cumulative_gas_used.insert(state.tx_ctx.id(), current_cumulative_gas_used + gas_used);

    if !state.tx_ctx.is_last_tx() {
        state.call_context_read(
            &mut exec_step,
            state.block_ctx.rwc.0 + 1,
            CallContextField::TxId,
            (state.tx_ctx.id() + 1).into(),
        );
    }

    Ok(exec_step)
}

#[derive(Debug, Copy, Clone)]
struct DummyCall;

impl Opcode for DummyCall {
    fn gen_associated_ops(
        &self,
        state: &mut CircuitInputStateRef,
        geth_steps: &[GethExecStep],
    ) -> Result<Vec<ExecStep>, Error> {
        dummy_gen_call_ops(state, geth_steps)
    }
}

fn dummy_gen_call_ops(
    state: &mut CircuitInputStateRef,
    geth_steps: &[GethExecStep],
) -> Result<Vec<ExecStep>, Error> {
    let geth_step = &geth_steps[0];
    let mut exec_step = state.new_step(geth_step)?;

    let tx_id = state.tx_ctx.id();
    let call = state.parse_call(geth_step)?;

    let (_, account) = state.sdb.get_account(&call.address);
    let callee_code_hash = account.code_hash;

    let is_warm = state.sdb.check_account_in_access_list(&call.address);
    state.push_op_reversible(
        &mut exec_step,
        RW::WRITE,
        TxAccessListAccountOp {
            tx_id,
            address: call.address,
            is_warm: true,
            is_warm_prev: is_warm,
        },
    )?;

    state.push_call(call.clone(), geth_step);

    match (
        state.is_precompiled(&call.address),
        callee_code_hash.to_fixed_bytes() == *EMPTY_HASH,
    ) {
        // 1. Call to precompiled.
        (true, _) => Ok(vec![exec_step]),
        // 2. Call to account with empty code.
        (_, true) => {
            state.handle_return(geth_step)?;
            Ok(vec![exec_step])
        }
        // 3. Call to account with non-empty code.
        (_, false) => Ok(vec![exec_step]),
    }
}

#[derive(Debug, Copy, Clone)]
struct DummySelfDestruct;

impl Opcode for DummySelfDestruct {
    fn gen_associated_ops(
        &self,
        state: &mut CircuitInputStateRef,
        geth_steps: &[GethExecStep],
    ) -> Result<Vec<ExecStep>, Error> {
        dummy_gen_selfdestruct_ops(state, geth_steps)
    }
}
fn dummy_gen_selfdestruct_ops(
    state: &mut CircuitInputStateRef,
    geth_steps: &[GethExecStep],
) -> Result<Vec<ExecStep>, Error> {
    let geth_step = &geth_steps[0];
    let mut exec_step = state.new_step(geth_step)?;
    let sender = state.call()?.address;
    let receiver = geth_step.stack.last()?.to_address();

    let is_warm = state.sdb.check_account_in_access_list(&receiver);
    state.push_op_reversible(
        &mut exec_step,
        RW::WRITE,
        TxAccessListAccountOp {
            tx_id: state.tx_ctx.id(),
            address: receiver,
            is_warm: true,
            is_warm_prev: is_warm,
        },
    )?;

    let (found, receiver_account) = state.sdb.get_account(&receiver);
    if !found {
        return Err(Error::AccountNotFound(receiver));
    }
    let value = receiver_account.balance;
    state.transfer(&mut exec_step, sender, receiver, value)?;

    if state.call()?.is_persistent {
        state.sdb.destruct_account(sender);
    }

    Ok(vec![exec_step])
}<|MERGE_RESOLUTION|>--- conflicted
+++ resolved
@@ -51,10 +51,7 @@
 #[cfg(test)]
 mod memory_expansion_test;
 
-<<<<<<< HEAD
 use balance::Balance;
-=======
->>>>>>> dc5fd5fa
 use call::Call;
 use calldatacopy::Calldatacopy;
 use calldataload::Calldataload;
@@ -99,20 +96,13 @@
         geth_steps: &[GethExecStep],
     ) -> Result<Vec<ExecStep>, Error>;
 
-<<<<<<< HEAD
-=======
     /// Reconstruct memory for next step from current step.
->>>>>>> dc5fd5fa
     fn reconstruct_memory(
         &self,
         _state: &mut CircuitInputStateRef,
         geth_steps: &[GethExecStep],
     ) -> Result<Memory, Error> {
-<<<<<<< HEAD
-        Ok(geth_steps[0].memory.borrow().clone())
-=======
         Ok(geth_steps[0].memory.replace(Memory::default()))
->>>>>>> dc5fd5fa
     }
 }
 
@@ -163,11 +153,7 @@
         OpcodeId::SAR => &StackOnlyOpcode::<2, 1>,
         OpcodeId::SHA3 => &Sha3,
         OpcodeId::ADDRESS => &StackOnlyOpcode::<0, 1>,
-<<<<<<< HEAD
         OpcodeId::BALANCE => &Balance,
-=======
-        OpcodeId::BALANCE => &StackOnlyOpcode::<1, 1>,
->>>>>>> dc5fd5fa
         OpcodeId::ORIGIN => &Origin,
         OpcodeId::CALLER => &Caller,
         OpcodeId::CALLVALUE => &Callvalue,
@@ -177,11 +163,7 @@
         OpcodeId::GASPRICE => &GasPrice,
         OpcodeId::CODECOPY => &Codecopy,
         OpcodeId::CODESIZE => &Codesize,
-<<<<<<< HEAD
         OpcodeId::EXTCODESIZE => &Extcodesize,
-=======
-        OpcodeId::EXTCODESIZE => &StackOnlyOpcode::<1, 1>,
->>>>>>> dc5fd5fa
         OpcodeId::EXTCODECOPY => &Extcodecopy,
         OpcodeId::RETURNDATASIZE => &StackOnlyOpcode::<0, 1>,
         OpcodeId::RETURNDATACOPY => &Returndatacopy,
@@ -253,10 +235,7 @@
         // OpcodeId::STATICCALL => {},
         // REVERT is almost the same as RETURN
         OpcodeId::REVERT => &Return,
-<<<<<<< HEAD
         OpcodeId::INVALID(_) => &Stop,
-=======
->>>>>>> dc5fd5fa
         OpcodeId::SELFDESTRUCT => {
             warn!("Using dummy gen_selfdestruct_ops for opcode SELFDESTRUCT");
             &DummySelfDestruct
@@ -264,21 +243,14 @@
         OpcodeId::CALLCODE | OpcodeId::DELEGATECALL | OpcodeId::STATICCALL => {
             warn!("Using dummy gen_call_ops for opcode {:?}", opcode_id);
             &DummyCall
-<<<<<<< HEAD
         }
         OpcodeId::CREATE => {
             warn!("Using dummy gen_create_ops for opcode {:?}", opcode_id);
             &DummyCreate::<false>
-=======
->>>>>>> dc5fd5fa
         }
         OpcodeId::CREATE2 => {
             warn!("Using dummy gen_create_ops for opcode {:?}", opcode_id);
-<<<<<<< HEAD
             &DummyCreate::<true>
-=======
-            &DummyCreate
->>>>>>> dc5fd5fa
         }
         _ => {
             warn!("Using dummy gen_associated_ops for opcode {:?}", opcode_id);
@@ -302,11 +274,7 @@
     if geth_steps.len() > 1 {
         if !geth_steps[1].memory.borrow().is_empty() {
             // memory trace is enabled or it is a call
-<<<<<<< HEAD
-            assert_eq!(geth_steps[1].memory.borrow().deref(), &memory);
-=======
             assert_eq!(geth_steps[1].memory.borrow().deref(), &memory, "{:?} goes wrong", opcode_id);
->>>>>>> dc5fd5fa
         } else {
             if opcode_id.is_call() {
                 if geth_steps[0].depth == geth_steps[1].depth {
