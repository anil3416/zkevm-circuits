use super::Opcode;
use crate::{
    circuit_input_builder::{CircuitInputStateRef, ExecStep},
    operation::CallContextField,
    Error,
};
use eth_types::{evm_types::Memory, GethExecStep, ToWord};

/// Placeholder structure used to implement [`Opcode`] trait over it
/// corresponding to the [`OpcodeId::STOP`](crate::evm::OpcodeId::STOP)
/// `OpcodeId`. This is responsible of generating all of the associated
/// operations and place them inside the trace's
/// [`OperationContainer`](crate::operation::OperationContainer). In the case of
/// STOP, it simply does not add anything.
#[derive(Debug, Copy, Clone)]
pub(crate) struct Stop;

impl Opcode for Stop {
    fn gen_associated_ops(
        &self,
        state: &mut CircuitInputStateRef,
        geth_steps: &[GethExecStep],
    ) -> Result<Vec<ExecStep>, Error> {
        let geth_step = &geth_steps[0];
        let mut exec_step = state.new_step(geth_step)?;

        let call = state.call()?.clone();

        state.call_context_read(
            &mut exec_step,
            call.call_id,
            CallContextField::IsSuccess,
            1.into(),
        );

        if call.is_root {
            state.call_context_read(
                &mut exec_step,
                call.call_id,
                CallContextField::IsPersistent,
                1.into(),
            );
        } else {
            // The following part corresponds to
            // Instruction.step_state_transition_to_restored_context
            // in python spec, and should be reusable among all expected halting opcodes or
            // exceptions. TODO: Refactor it as a helper function.
            let caller = state.caller()?.clone();
            state.call_context_read(
                &mut exec_step,
                call.call_id,
                CallContextField::CallerId,
                caller.call_id.into(),
            );

            let geth_step_next = &geth_steps[1];
            let caller_gas_left = geth_step_next.gas.0 - geth_step.gas.0;
            for (field, value) in [
                (CallContextField::IsRoot, (caller.is_root as u64).into()),
                (
                    CallContextField::IsCreate,
                    (caller.is_create() as u64).into(),
                ),
                (CallContextField::CodeHash, caller.code_hash.to_word()),
                (CallContextField::ProgramCounter, geth_step_next.pc.0.into()),
                (
                    CallContextField::StackPointer,
                    geth_step_next.stack.stack_pointer().0.into(),
                ),
                (CallContextField::GasLeft, caller_gas_left.into()),
                (
                    CallContextField::MemorySize,
                    geth_step_next.memory.borrow().word_size().into(),
                ),
                (
                    CallContextField::ReversibleWriteCounter,
                    state.caller_ctx()?.reversible_write_counter.into(),
                ),
            ] {
                state.call_context_read(&mut exec_step, caller.call_id, field, value);
            }

            for (field, value) in [
                (CallContextField::LastCalleeId, call.call_id.into()),
                (CallContextField::LastCalleeReturnDataOffset, 0.into()),
                (CallContextField::LastCalleeReturnDataLength, 0.into()),
            ] {
                state.call_context_write(&mut exec_step, caller.call_id, field, value);
            }
        }

        state.handle_return(geth_step)?;

        Ok(vec![exec_step])
    }

    fn reconstruct_memory(
        &self,
        state: &mut CircuitInputStateRef,
        geth_steps: &[GethExecStep],
    ) -> Result<Memory, Error> {
        let current_call = state.call()?.clone();
        if !current_call.is_root {
            let caller_ctx = state.caller_ctx_mut()?;
            let length = current_call.return_data_offset + current_call.return_data_length;
            caller_ctx.memory.extend_at_least(length as usize);
            Ok(caller_ctx.memory.clone())
        } else {
<<<<<<< HEAD
            Ok(geth_steps[0].memory.borrow().clone())
=======
            Ok(geth_steps[0].memory.replace(Memory::default()))
>>>>>>> dc5fd5fa
        }
    }
}<|MERGE_RESOLUTION|>--- conflicted
+++ resolved
@@ -106,11 +106,7 @@
             caller_ctx.memory.extend_at_least(length as usize);
             Ok(caller_ctx.memory.clone())
         } else {
-<<<<<<< HEAD
-            Ok(geth_steps[0].memory.borrow().clone())
-=======
             Ok(geth_steps[0].memory.replace(Memory::default()))
->>>>>>> dc5fd5fa
         }
     }
 }