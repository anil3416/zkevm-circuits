--- conflicted
+++ resolved
@@ -16,10 +16,7 @@
     ) -> Result<Vec<ExecStep>, Error> {
         let exec_step = state.new_step(&geth_steps[0])?;
         state.handle_return(&geth_steps[0])?;
-<<<<<<< HEAD
-=======
         geth_steps[0].memory.replace(Memory::default());
->>>>>>> dc5fd5fa
         Ok(vec![exec_step])
     }
 
@@ -33,42 +30,6 @@
         let geth_step = &geth_steps[0];
         let offset = geth_step.stack.nth_last(0)?.as_usize();
         let length = geth_step.stack.nth_last(1)?.as_usize();
-<<<<<<< HEAD
-
-        // skip reconstruction for root-level return/revert
-        if !current_call.is_root {
-            if !current_call.is_create() {
-                // handle normal return/revert
-                // copy return data
-                // update to the caller memory
-                let caller_ctx = state.caller_ctx_mut()?;
-                let return_offset = current_call.return_data_offset as usize;
-                caller_ctx.memory.extend_at_least(return_offset + length);
-                caller_ctx.memory.0[return_offset..return_offset + length]
-                    .copy_from_slice(&geth_step.memory.borrow().0[offset..offset + length]);
-                caller_ctx.return_data.resize(length as usize, 0);
-                caller_ctx
-                    .return_data
-                    .copy_from_slice(&geth_step.memory.borrow().0[offset..offset + length]);
-                caller_ctx.last_call = Some(current_call);
-            } else {
-                // dealing with contract creation
-                assert!(offset + length <= geth_step.memory.borrow().0.len());
-                let code = geth_step.memory.borrow().0[offset..offset + length].to_vec();
-                let contract_addr = geth_steps[1].stack.nth_last(0)?.to_address();
-                state.code_db.insert(Some(contract_addr), code);
-            }
-            let caller_ctx = state.caller_ctx()?;
-            Ok(caller_ctx.memory.borrow().clone())
-        } else {
-            Ok(geth_steps[0].memory.borrow().clone())
-        }
-    }
-}
-
-// TODO: circuit implement
-
-=======
 
         // we need to keep the memory until handle return complete
         let memory = geth_steps[0].memory.borrow().clone();
@@ -106,7 +67,6 @@
 
 // TODO: circuit implement
 
->>>>>>> dc5fd5fa
 #[cfg(test)]
 mod return_tests {
     use crate::mock::BlockData;
