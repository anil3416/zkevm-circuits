--- conflicted
+++ resolved
@@ -16,6 +16,15 @@
     ) -> Result<Vec<ExecStep>, Error> {
         // TODO: replace dummy create here
         let geth_step = &geth_steps[0];
+
+    let offset = geth_step.stack.nth_last(1)?.as_usize();
+    let length = geth_step.stack.nth_last(2)?.as_usize();
+
+    state
+        .call_ctx_mut()?
+        .memory
+        .extend_at_least(offset + length);
+
         let mut exec_step = state.new_step(geth_step)?;
 
         let tx_id = state.tx_ctx.id();
@@ -70,7 +79,7 @@
             },
         )?;
 
-        state.push_call(call.clone(), geth_step);
+    state.push_call(call.clone());
 
         // Increase callee's nonce
         let nonce_prev = state.sdb.get_nonce(&call.address);
@@ -102,7 +111,6 @@
             Ok(vec![exec_step])
         }
     }
-<<<<<<< HEAD
 
     fn reconstruct_memory(
         &self,
@@ -117,84 +125,5 @@
         memory.extend_at_least(offset + length);
 
         Ok(memory)
-=======
-}
-
-fn dummy_gen_create_ops(
-    state: &mut CircuitInputStateRef,
-    geth_steps: &[GethExecStep],
-) -> Result<Vec<ExecStep>, Error> {
-    let geth_step = &geth_steps[0];
-
-    let offset = geth_step.stack.nth_last(1)?.as_usize();
-    let length = geth_step.stack.nth_last(2)?.as_usize();
-
-    state
-        .call_ctx_mut()?
-        .memory
-        .extend_at_least(offset + length);
-
-    let mut exec_step = state.new_step(geth_step)?;
-
-    let tx_id = state.tx_ctx.id();
-    let call = state.parse_call(geth_step)?;
-
-    // Increase caller's nonce
-    let nonce_prev = state.sdb.get_nonce(&call.caller_address);
-    state.push_op_reversible(
-        &mut exec_step,
-        RW::WRITE,
-        AccountOp {
-            address: call.caller_address,
-            field: AccountField::Nonce,
-            value: (nonce_prev + 1).into(),
-            value_prev: nonce_prev.into(),
-        },
-    )?;
-
-    // Add callee into access list
-    let is_warm = state.sdb.check_account_in_access_list(&call.address);
-    state.push_op_reversible(
-        &mut exec_step,
-        RW::WRITE,
-        TxAccessListAccountOp {
-            tx_id,
-            address: call.address,
-            is_warm: true,
-            is_warm_prev: is_warm,
-        },
-    )?;
-
-    state.push_call(call.clone());
-
-    // Increase callee's nonce
-    let nonce_prev = state.sdb.get_nonce(&call.address);
-    debug_assert!(nonce_prev == 0);
-    state.push_op_reversible(
-        &mut exec_step,
-        RW::WRITE,
-        AccountOp {
-            address: call.address,
-            field: AccountField::Nonce,
-            value: 1.into(),
-            value_prev: 0.into(),
-        },
-    )?;
-
-    state.transfer(
-        &mut exec_step,
-        call.caller_address,
-        call.address,
-        call.value,
-    )?;
-
-    if call.code_hash.to_fixed_bytes() == *EMPTY_HASH {
-        // 1. Create with empty initcode.
-        state.handle_return(geth_step)?;
-        Ok(vec![exec_step])
-    } else {
-        // 2. Create with non-empty initcode.
-        Ok(vec![exec_step])
->>>>>>> 533bf888
     }
 }