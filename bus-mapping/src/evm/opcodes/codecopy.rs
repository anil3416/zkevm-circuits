use crate::{
    circuit_input_builder::{
        CircuitInputStateRef, CopyDetails, ExecState, ExecStep, StepAuxiliaryData,
    },
    constants::MAX_COPY_BYTES,
    Error,
};
use eth_types::evm_types::Memory;
use eth_types::{GethExecStep, ToWord};

use super::Opcode;
use crate::error::{get_step_reported_error, ExecError};

#[derive(Clone, Copy, Debug)]
pub(crate) struct Codecopy;

impl Opcode for Codecopy {
    fn gen_associated_ops(
        &self,
        state: &mut CircuitInputStateRef,
        geth_steps: &[GethExecStep],
    ) -> Result<Vec<ExecStep>, Error> {
        let geth_step = &geth_steps[0];
        // handle error condition
        if let Some(error) = geth_step.clone().error {
            let mut exec_step = state.new_step(geth_step)?;
            let execution_error: ExecError = get_step_reported_error(&geth_step.op, &error);
            log::warn!("geth error {} occurred in Codecopy", error);
            exec_step.error = Some(execution_error);
            state.handle_return(geth_step)?;
            return Ok(vec![exec_step]);
        }

        let mut exec_steps = vec![gen_codecopy_step(state, geth_step)?];
        let memory_copy_steps = gen_memory_copy_steps(state, geth_steps)?;
        exec_steps.extend(memory_copy_steps);
        Ok(exec_steps)
    }

    fn reconstruct_memory(
        &self,
        state: &mut CircuitInputStateRef,
        geth_steps: &[GethExecStep],
    ) -> Result<Memory, Error> {
        let dest_offset = geth_steps[0].stack.nth_last(0)?.as_u64();
        let code_offset = geth_steps[0].stack.nth_last(1)?.as_u64();
        let length = geth_steps[0].stack.nth_last(2)?.as_u64();

        let code_hash = state.call()?.code_hash;
        let code = state.code(code_hash)?;

<<<<<<< HEAD
        let mut memory = geth_steps[0].memory.borrow().clone();
=======
        let mut memory = geth_steps[0].memory.replace(Memory::default());
>>>>>>> dc5fd5fa
        if length != 0 {
            let minimal_length = (dest_offset + length) as usize;
            memory.extend_at_least(minimal_length);

            let mem_starts = dest_offset as usize;
            let mem_ends = mem_starts + length as usize;
            let code_starts = code_offset as usize;
            let code_ends = code_starts + length as usize;
            if code_ends <= code.len() {
                memory[mem_starts..mem_ends].copy_from_slice(&code[code_starts..code_ends]);
            } else if let Some(actual_length) = code.len().checked_sub(code_starts) {
                let mem_code_ends = mem_starts + actual_length;
                memory[mem_starts..mem_code_ends].copy_from_slice(&code[code_starts..]);
                // since we already resize the memory, no need to copy 0s for
                // out of bound bytes
            }
        }
        Ok(memory)
    }
}

fn gen_codecopy_step(
    state: &mut CircuitInputStateRef,
    geth_step: &GethExecStep,
) -> Result<ExecStep, Error> {
    let mut exec_step = state.new_step(geth_step)?;

    let dest_offset = geth_step.stack.nth_last(0)?;
    let code_offset = geth_step.stack.nth_last(1)?;
    let length = geth_step.stack.nth_last(2)?;

    // stack reads
    state.stack_read(
        &mut exec_step,
        geth_step.stack.nth_last_filled(0),
        dest_offset,
    )?;
    state.stack_read(
        &mut exec_step,
        geth_step.stack.nth_last_filled(1),
        code_offset,
    )?;
    state.stack_read(&mut exec_step, geth_step.stack.nth_last_filled(2), length)?;

    Ok(exec_step)
}

fn gen_memory_copy_step(
    state: &mut CircuitInputStateRef,
    exec_step: &mut ExecStep,
    aux_data: StepAuxiliaryData,
    code: &[u8],
) -> Result<(), Error> {
    for idx in 0..std::cmp::min(aux_data.bytes_left as usize, MAX_COPY_BYTES) {
        let addr = (aux_data.src_addr as usize) + idx;
        let byte = if addr < (aux_data.src_addr_end as usize) {
            code[addr]
        } else {
            0
        };
        state.memory_write(exec_step, ((aux_data.dst_addr as usize) + idx).into(), byte)?;
    }

    exec_step.aux_data = Some(aux_data);

    Ok(())
}

fn gen_memory_copy_steps(
    state: &mut CircuitInputStateRef,
    geth_steps: &[GethExecStep],
) -> Result<Vec<ExecStep>, Error> {
    let dest_offset = geth_steps[0].stack.nth_last(0)?.as_u64();
    let code_offset = geth_steps[0].stack.nth_last(1)?.as_u64();
    let length = geth_steps[0].stack.nth_last(2)?.as_u64();

    let code_hash = state.call()?.code_hash;
    let code = state.code(code_hash)?;
    let src_addr_end = code.len() as u64;

    let code_hash = code_hash.to_word();
    let mut copied = 0;
    let mut steps = vec![];
    while copied < length {
        let mut exec_step = state.new_step(&geth_steps[1])?;
        exec_step.exec_state = ExecState::CopyCodeToMemory;
        gen_memory_copy_step(
            state,
            &mut exec_step,
            StepAuxiliaryData::new(
                code_offset + copied,
                dest_offset + copied,
                length - copied,
                src_addr_end,
                CopyDetails::Code(code_hash),
            ),
            &code,
        )?;
        steps.push(exec_step);
        copied += MAX_COPY_BYTES as u64;
    }

    Ok(steps)
}

#[cfg(test)]
mod codecopy_tests {
    use eth_types::{
        bytecode,
        evm_types::{MemoryAddress, OpcodeId, StackAddress},
        geth_types::GethData,
        Word,
    };
    use mock::{
        test_ctx::helpers::{account_0_code_account_1_no_code, tx_from_1_to_0},
        TestContext,
    };

    use crate::{
        mock::BlockData,
        operation::{MemoryOp, StackOp, RW},
    };

    use super::*;

    #[test]
    fn codecopy_opcode_impl() {
        test_ok(0x00, 0x00, 0x40);
        test_ok(0x20, 0x40, 0xA0);
    }

    fn test_ok(dest_offset: usize, code_offset: usize, size: usize) {
        let code = bytecode! {
            PUSH32(size)
            PUSH32(code_offset)
            PUSH32(dest_offset)
            CODECOPY
            STOP
        };

        let block: GethData = TestContext::<2, 1>::new(
            None,
            account_0_code_account_1_no_code(code.clone()),
            tx_from_1_to_0,
            |block, _tx| block.number(0xcafeu64),
        )
        .unwrap()
        .into();

        let mut builder = BlockData::new_from_geth_data(block.clone()).new_circuit_input_builder();
        builder
            .handle_block(&block.eth_block, &block.geth_traces)
            .unwrap();

        let step = builder.block.txs()[0]
            .steps()
            .iter()
            .find(|step| step.exec_state == ExecState::Op(OpcodeId::CODECOPY))
            .unwrap();

        assert_eq!(
            [0, 1, 2]
                .map(|idx| &builder.block.container.stack[step.bus_mapping_instance[idx].as_usize()])
                .map(|op| (op.rw(), op.op())),
            [
                (
                    RW::READ,
                    &StackOp::new(1, StackAddress::from(1021), Word::from(dest_offset)),
                ),
                (
                    RW::READ,
                    &StackOp::new(1, StackAddress::from(1022), Word::from(code_offset)),
                ),
                (
                    RW::READ,
                    &StackOp::new(1, StackAddress::from(1023), Word::from(size)),
                ),
            ]
        );
        assert_eq!(
            (0..size)
                .map(|idx| &builder.block.container.memory[idx])
                .map(|op| (op.rw(), op.op().clone()))
                .collect::<Vec<(RW, MemoryOp)>>(),
            (0..size)
                .map(|idx| {
                    (
                        RW::WRITE,
                        MemoryOp::new(
                            1,
                            MemoryAddress::from(dest_offset + idx),
                            if code_offset + idx < code.code().len() {
                                code.code()[code_offset + idx]
                            } else {
                                0
                            },
                        ),
                    )
                })
                .collect::<Vec<(RW, MemoryOp)>>(),
        );
    }
}<|MERGE_RESOLUTION|>--- conflicted
+++ resolved
@@ -49,11 +49,7 @@
         let code_hash = state.call()?.code_hash;
         let code = state.code(code_hash)?;
 
-<<<<<<< HEAD
-        let mut memory = geth_steps[0].memory.borrow().clone();
-=======
         let mut memory = geth_steps[0].memory.replace(Memory::default());
->>>>>>> dc5fd5fa
         if length != 0 {
             let minimal_length = (dest_offset + length) as usize;
             memory.extend_at_least(minimal_length);
