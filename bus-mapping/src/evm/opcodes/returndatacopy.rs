--- conflicted
+++ resolved
@@ -24,12 +24,8 @@
         // can we reduce this clone?
         let return_data = state.call_ctx()?.return_data.clone();
 
-<<<<<<< HEAD
-        let mut memory = geth_step.memory.borrow().clone();
-=======
         let call_ctx = state.call_ctx_mut()?;
         let memory = &mut call_ctx.memory;
->>>>>>> 533bf888
         let length = size.as_usize();
         if length != 0 {
             let mem_starts = dest_offset.as_usize();
