--- conflicted
+++ resolved
@@ -174,11 +174,7 @@
     /// overflow", this value will **not** be the actual Gas cost of the
     /// step.
     pub gas_cost: GasCost,
-<<<<<<< HEAD
-    /// accumulated gas refund
-=======
     /// Accumulated gas refund
->>>>>>> 6778b3a5
     pub gas_refund: Gas,
     /// Call index within the [`Transaction`]
     pub call_index: usize,
@@ -1074,11 +1070,7 @@
         }
     }
 
-<<<<<<< HEAD
-    /// Apply reverted op to state and push to container.
-=======
     /// Apply op to state and push to container.
->>>>>>> 6778b3a5
     fn apply_op(&mut self, is_revert: bool, rw: RW, op: OpEnum) -> OperationRef {
         match &op {
             OpEnum::Storage(op) => {
